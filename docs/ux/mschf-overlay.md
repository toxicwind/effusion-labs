# MSCHF Overlay

The MSCHF overlay decorates pages with seeded decals and grid textures while keeping content accessible.

## Controls

Attach attributes to the `#page-shell` wrapper:

<<<<<<< HEAD
| Attribute              | Values                                         | Default | Description |
| ---------------------- | ---------------------------------------------- | ------- | ----------- |
| `data-mschf`           | `on` \| `off` \| `auto`                        | `auto`  | Enable overlay or force disable. |
| `data-mschf-intensity` | `lite` \| `bold` \| `loud` \| `calm`           | random  | Governs element counts and probabilities. |
| `data-mschf-seed-mode` | `page` \| `session`                            | `page`  | Ephemeral seed per load or stable for a tab session. |
| `data-mschf-style`     | `collage` \| `structural` \| `playful` \| `auto` | `auto`  | Aesthetic strategy mix; `auto` picks a style randomly each load. |
=======
| Attribute              | Values                                 | Default | Description                                          |
| ---------------------- | -------------------------------------- | ------- | ---------------------------------------------------- |
| `data-mschf`           | `on` \| `off` \| `auto`                | `auto`  | Enable overlay or force disable.                     |
| `data-mschf-intensity` | `lite` \| `bold` \| `loud` \| `calm`   | random  | Governs element counts and probabilities.            |
| `data-mschf-seed-mode` | `page` \| `session`                    | `page`  | Ephemeral seed per load or stable for a tab session. |
| `data-mschf-style`     | `collage` \| `structural` \| `playful` | random  | Aesthetic strategy mix.                              |
>>>>>>> 1a001c2b

Use `localStorage.setItem('mschf:off','1')` to opt out persistently.

## Aesthetic Strategies

<<<<<<< HEAD
`data-mschf-style="auto"` (default) randomly selects an aesthetic strategy per page seed. If `data-mschf-intensity` is omitted, the overlay picks a random intensity so each visit feels fresh.

`collage` fuses four groups: base scaffold, culture-coded ephemera, lab/blueprint motifs, and framing stickers. Other styles limit the mix:
=======
If `data-mschf-intensity` or `data-mschf-style` are omitted, the overlay picks
random values per page seed so each visit feels fresh.

`collage` fuses four groups: base scaffold, culture-coded ephemera,
lab/blueprint motifs, and framing stickers. Other styles limit the mix:
>>>>>>> 1a001c2b

- **structural** – base + lab motifs only.
- **playful** – base + culture-coded ephemera.

## Modules

- **Faint Grid** – low-opacity radial grid, 35% chance when `loud`.
- **Crosshair** – centered ring and axes; 50% chance (`lite`) or 60% (`loud`).

## Seeds

`?mschf-seed=<n>` freezes the composition. Without a forced seed, `page` mode generates a new value for each load; `session` mode stores the seed in `sessionStorage`.

## Contracts

- Overlay elements are `aria-hidden="true"` and `pointer-events:none`.
- Respects `prefers-reduced-motion`; no animation yet.
- Overlay markup sits below interactive UI.

## Adding Zones

Decorate sections by marking them with `data-mschf-zone`. Future modules can read these markers to inject decals near the zone.<|MERGE_RESOLUTION|>--- conflicted
+++ resolved
@@ -6,38 +6,19 @@
 
 Attach attributes to the `#page-shell` wrapper:
 
-<<<<<<< HEAD
 | Attribute              | Values                                         | Default | Description |
 | ---------------------- | ---------------------------------------------- | ------- | ----------- |
 | `data-mschf`           | `on` \| `off` \| `auto`                        | `auto`  | Enable overlay or force disable. |
 | `data-mschf-intensity` | `lite` \| `bold` \| `loud` \| `calm`           | random  | Governs element counts and probabilities. |
 | `data-mschf-seed-mode` | `page` \| `session`                            | `page`  | Ephemeral seed per load or stable for a tab session. |
 | `data-mschf-style`     | `collage` \| `structural` \| `playful` \| `auto` | `auto`  | Aesthetic strategy mix; `auto` picks a style randomly each load. |
-=======
-| Attribute              | Values                                 | Default | Description                                          |
-| ---------------------- | -------------------------------------- | ------- | ---------------------------------------------------- |
-| `data-mschf`           | `on` \| `off` \| `auto`                | `auto`  | Enable overlay or force disable.                     |
-| `data-mschf-intensity` | `lite` \| `bold` \| `loud` \| `calm`   | random  | Governs element counts and probabilities.            |
-| `data-mschf-seed-mode` | `page` \| `session`                    | `page`  | Ephemeral seed per load or stable for a tab session. |
-| `data-mschf-style`     | `collage` \| `structural` \| `playful` | random  | Aesthetic strategy mix.                              |
->>>>>>> 1a001c2b
 
 Use `localStorage.setItem('mschf:off','1')` to opt out persistently.
 
 ## Aesthetic Strategies
 
-<<<<<<< HEAD
 `data-mschf-style="auto"` (default) randomly selects an aesthetic strategy per page seed. If `data-mschf-intensity` is omitted, the overlay picks a random intensity so each visit feels fresh.
-
 `collage` fuses four groups: base scaffold, culture-coded ephemera, lab/blueprint motifs, and framing stickers. Other styles limit the mix:
-=======
-If `data-mschf-intensity` or `data-mschf-style` are omitted, the overlay picks
-random values per page seed so each visit feels fresh.
-
-`collage` fuses four groups: base scaffold, culture-coded ephemera,
-lab/blueprint motifs, and framing stickers. Other styles limit the mix:
->>>>>>> 1a001c2b
-
 - **structural** – base + lab motifs only.
 - **playful** – base + culture-coded ephemera.
 
