--- conflicted
+++ resolved
@@ -1,148 +1,145 @@
-<<<<<<< HEAD
-=======
-.
-├── .dockerignore
-├── .eleventy.js
-├── .github
-│   └── workflows
-│       └── deploy.yml
-├── .gitignore
-├── .nvmrc
-├── .portainer
-│   ├── Dockerfile
-│   └── nginx.conf
-├── AGENTS.md
-├── ARACA_REPORT_20250731-020453.md
-├── ARACA_REPORT_20250731-030459.md
-├── ARACA_REPORT_20250731-032950.md
-├── ARACA_REPORT_20250731-034446.md
-├── ARACA_REPORT_20250731-042333.md
-├── ARACA_REPORT_20250731-055439.md
-├── ARACA_REPORT_20250731-061131.md
-├── ARACA_REPORT_20250731-062043.md
-├── ARACA_REPORT_20250731-070132.md
-├── ARACA_REPORT_20250731-071150.md
-├── ARACA_REPORT_20250731-072650.md
-├── ARACA_REPORT_20250731-074912.md
-├── README.md
-├── docker-compose.yml
-├── docs
-│   ├── knowledge
-│   │   ├── decisions.md
-│   │   ├── index.jsonl
-│   │   ├── notes
-│   │   │   ├── daisyui-themes.md
-│   │   │   ├── downwind-text-decoration.md
-│   │   │   ├── eleventy-event-hooks.md
-│   │   │   ├── prismjs-home.md
-│   │   │   ├── tailwind-installation.md
-│   │   │   └── tailwind-postcss-readme.md
-│   │   ├── repo-tree.after.txt
-│   │   ├── repo-tree.before.txt
-│   │   ├── snapshots
-│   │   │   └── 2025-07-31
-│   │   │       ├── daisyui-themes.html
-│   │   │       ├── downwind-text-decoration.html
-│   │   │       ├── eleventy-event-hooks.html
-│   │   │       ├── prismjs-home.html
-│   │   │       ├── tailwind-installation.html
-│   │   │       └── tailwind-postcss-readme.html
-│   │   └── sources.md
-│   ├── migration
-│   │   ├── class-map.json
-│   │   └── path-map.json
-│   └── reports
-│       ├── assets-inventory.json
-│       ├── assets-inventory.md
-│       ├── reconcile-ledger.json
-│       └── structure-plan.md
-├── inventory-report.mjs
-├── inventory.mjs
-├── lib
-│   ├── config.js
-│   ├── constants.js
-│   ├── eleventy
-│   │   └── register.js
-│   ├── filters.js
-│   ├── markdown
-│   │   ├── footnotes.js
-│   │   ├── index.js
-│   │   ├── inlineMacros.js
-│   │   └── links.js
-│   ├── plugins.js
-│   ├── postcss.js
-│   ├── postcssPlugins.js
-│   ├── shortcodes.js
-│   └── utils.js
-├── package-lock.json
-├── package.json
-├── postcss.config.cjs
-├── src
-│   ├── 404.njk
-│   ├── _data
-│   │   └── nav.js
-│   ├── _includes
-│   │   ├── header.njk
-│   │   ├── layout.njk
-│   │   └── layouts
-│   │       └── embed.njk
-│   ├── assets
-│   │   └── logo.png
-│   ├── content
-│   │   ├── concepts
-│   │   │   ├── aesthetic-inquiry.md
-│   │   │   ├── atlas-process.md
-│   │   │   ├── autocatalytic-system.md
-│   │   │   ├── compliant-spire.md
-│   │   │   ├── core-concept.md
-│   │   │   ├── ghost-byline.md
-│   │   │   ├── ghost-engine.md
-│   │   │   ├── index.njk
-│   │   │   ├── parroting-mimicry.md
-│   │   │   ├── readers-journey.md
-│   │   │   ├── rhizomatic-protocol.md
-│   │   │   ├── three-studies-sensory.md
-│   │   │   └── workshop-weather.md
-│   │   ├── meta
-│   │   │   ├── a-b-curatorial-protocolist.md
-│   │   │   ├── curatorial-generativism.md
-│   │   │   ├── index.njk
-│   │   │   ├── methodology.md
-│   │   │   ├── protocolist.md
-│   │   │   ├── style-guide.md
-│   │   │   └── unified-referencing-syntax.md
-│   │   ├── projects
-│   │   │   ├── index.njk
-│   │   │   └── project-dandelion.md
-│   │   └── sparks
-│   │       ├── academic-blindness.md
-│   │       ├── breakfast-eggs.md
-│   │       ├── george-eastman-obscure.md
-│   │       ├── illusion-japan-nicotine.md
-│   │       ├── index.njk
-│   │       ├── murakami-market-analysis-2025.md
-│   │       ├── paulin-paulin-paulin-marketing.md
-│   │       ├── smoker-sysadmin.md
-│   │       └── vapor-linked-governance.md
-│   ├── favicon.ico
-│   ├── feed.njk
-│   ├── index.njk
-│   ├── map.njk
-│   ├── scripts
-│   │   ├── base.js
-│   │   └── footnote-nav.js
-│   └── styles
-│       ├── aliases.css
-│       └── app.tailwind.css
-├── tailwind.config.cjs
-└── test
-    ├── constants.test.js
-    ├── filters.test.js
-    ├── footnotes.test.js
-    ├── nav.test.mjs
-    ├── postcss.test.js
-    ├── postcssPlugins.test.js
-    └── utils.test.js
-
-27 directories, 117 files
->>>>>>> c81fc981
+.
+├── .dockerignore
+├── .eleventy.js
+├── .github
+│   └── workflows
+│       └── deploy.yml
+├── .gitignore
+├── .nvmrc
+├── .portainer
+│   ├── Dockerfile
+│   └── nginx.conf
+├── AGENTS.md
+├── ARACA_REPORT_20250731-020453.md
+├── ARACA_REPORT_20250731-030459.md
+├── ARACA_REPORT_20250731-032950.md
+├── ARACA_REPORT_20250731-034446.md
+├── ARACA_REPORT_20250731-042333.md
+├── ARACA_REPORT_20250731-055439.md
+├── ARACA_REPORT_20250731-061131.md
+├── ARACA_REPORT_20250731-062043.md
+├── ARACA_REPORT_20250731-070132.md
+├── ARACA_REPORT_20250731-071150.md
+├── ARACA_REPORT_20250731-072650.md
+├── ARACA_REPORT_20250731-074912.md
+├── README.md
+├── docker-compose.yml
+├── docs
+│   ├── knowledge
+│   │   ├── decisions.md
+│   │   ├── index.jsonl
+│   │   ├── notes
+│   │   │   ├── daisyui-themes.md
+│   │   │   ├── downwind-text-decoration.md
+│   │   │   ├── eleventy-event-hooks.md
+│   │   │   ├── prismjs-home.md
+│   │   │   ├── tailwind-installation.md
+│   │   │   └── tailwind-postcss-readme.md
+│   │   ├── repo-tree.after.txt
+│   │   ├── repo-tree.before.txt
+│   │   ├── snapshots
+│   │   │   └── 2025-07-31
+│   │   │       ├── daisyui-themes.html
+│   │   │       ├── downwind-text-decoration.html
+│   │   │       ├── eleventy-event-hooks.html
+│   │   │       ├── prismjs-home.html
+│   │   │       ├── tailwind-installation.html
+│   │   │       └── tailwind-postcss-readme.html
+│   │   └── sources.md
+│   ├── migration
+│   │   ├── class-map.json
+│   │   └── path-map.json
+│   └── reports
+│       ├── assets-inventory.json
+│       ├── assets-inventory.md
+│       ├── reconcile-ledger.json
+│       └── structure-plan.md
+├── inventory-report.mjs
+├── inventory.mjs
+├── lib
+│   ├── config.js
+│   ├── constants.js
+│   ├── eleventy
+│   │   └── register.js
+│   ├── filters.js
+│   ├── markdown
+│   │   ├── footnotes.js
+│   │   ├── index.js
+│   │   ├── inlineMacros.js
+│   │   └── links.js
+│   ├── plugins.js
+│   ├── postcss.js
+│   ├── postcssPlugins.js
+│   ├── shortcodes.js
+│   └── utils.js
+├── package-lock.json
+├── package.json
+├── postcss.config.cjs
+├── src
+│   ├── 404.njk
+│   ├── _data
+│   │   └── nav.js
+│   ├── _includes
+│   │   ├── header.njk
+│   │   ├── layout.njk
+│   │   └── layouts
+│   │       └── embed.njk
+│   ├── assets
+│   │   └── logo.png
+│   ├── content
+│   │   ├── concepts
+│   │   │   ├── aesthetic-inquiry.md
+│   │   │   ├── atlas-process.md
+│   │   │   ├── autocatalytic-system.md
+│   │   │   ├── compliant-spire.md
+│   │   │   ├── core-concept.md
+│   │   │   ├── ghost-byline.md
+│   │   │   ├── ghost-engine.md
+│   │   │   ├── index.njk
+│   │   │   ├── parroting-mimicry.md
+│   │   │   ├── readers-journey.md
+│   │   │   ├── rhizomatic-protocol.md
+│   │   │   ├── three-studies-sensory.md
+│   │   │   └── workshop-weather.md
+│   │   ├── meta
+│   │   │   ├── a-b-curatorial-protocolist.md
+│   │   │   ├── curatorial-generativism.md
+│   │   │   ├── index.njk
+│   │   │   ├── methodology.md
+│   │   │   ├── protocolist.md
+│   │   │   ├── style-guide.md
+│   │   │   └── unified-referencing-syntax.md
+│   │   ├── projects
+│   │   │   ├── index.njk
+│   │   │   └── project-dandelion.md
+│   │   └── sparks
+│   │       ├── academic-blindness.md
+│   │       ├── breakfast-eggs.md
+│   │       ├── george-eastman-obscure.md
+│   │       ├── illusion-japan-nicotine.md
+│   │       ├── index.njk
+│   │       ├── murakami-market-analysis-2025.md
+│   │       ├── paulin-paulin-paulin-marketing.md
+│   │       ├── smoker-sysadmin.md
+│   │       └── vapor-linked-governance.md
+│   ├── favicon.ico
+│   ├── feed.njk
+│   ├── index.njk
+│   ├── map.njk
+│   ├── scripts
+│   │   ├── base.js
+│   │   └── footnote-nav.js
+│   └── styles
+│       ├── aliases.css
+│       └── app.tailwind.css
+├── tailwind.config.cjs
+└── test
+    ├── constants.test.js
+    ├── filters.test.js
+    ├── footnotes.test.js
+    ├── nav.test.mjs
+    ├── postcss.test.js
+    ├── postcssPlugins.test.js
+    └── utils.test.js
+
+27 directories, 117 files