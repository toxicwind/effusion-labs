# Continuation – Homepage Hero

## Context Recap
<<<<<<< HEAD
Homepage hero now includes branded logo, restored concept map call-to-action and refactored lab seal.
=======
Homepage hero now includes branded logo, restored concept map call-to-action, refactored lab seal, and a multi-column work feed with hover/focus affordance.
>>>>>>> 284f5843

## Outstanding Items
1. Integrate rich metadata into Work collection and add showcase article.
2. Enforce fluid type scale and 8px spacing with full accessibility pass.

## Execution Strategy
Implement metadata extraction and showcase article, then apply typography and accessibility refinements.

## Trigger Command
NODE_OPTIONS=--import=./test/setup/http.mjs node --test test/integration/homepage.spec.mjs test/integration/homepage-latest.spec.mjs<|MERGE_RESOLUTION|>--- conflicted
+++ resolved
@@ -1,11 +1,7 @@
 # Continuation – Homepage Hero
 
 ## Context Recap
-<<<<<<< HEAD
-Homepage hero now includes branded logo, restored concept map call-to-action and refactored lab seal.
-=======
 Homepage hero now includes branded logo, restored concept map call-to-action, refactored lab seal, and a multi-column work feed with hover/focus affordance.
->>>>>>> 284f5843
 
 ## Outstanding Items
 1. Integrate rich metadata into Work collection and add showcase article.
