# Effusion Labs — Digital Garden

[![Deploy](https://github.com/effusion-labs/effusion-labs/actions/workflows/deploy.yml/badge.svg)](https://github.com/effusion-labs/effusion-labs/actions/workflows/deploy.yml)
[![Link Check](https://github.com/effusion-labs/effusion-labs/actions/workflows/link-check.yml/badge.svg)](https://github.com/effusion-labs/effusion-labs/actions/workflows/link-check.yml)
[![License: ISC](https://img.shields.io/badge/license-ISC-blue.svg)](./LICENSE)

A fast, opinionated Eleventy + Nunjucks + Tailwind static site—curated as a “digital garden.” Batteries included, CI-ready, and friendly to autonomous coding agents.

---

## Table of Contents

- [Effusion Labs — Digital Garden](#effusion-labs--digital-garden)
  - [Table of Contents](#table-of-contents)
  - [Project Overview](#project-overview)
  - [Quickstart](#quickstart)
  - [Activate the Guardrail Environment (optional but recommended)](#activate-the-guardrail-environment-optional-but-recommended)
  - [Interactive Development](#interactive-development)
  - [Key Features](#key-features)
  - [Project Layout (high-level)](#project-layout-high-level)
  - [1) Site Source \& Build Logic](#1-site-source--build-logic)
  - [2) Automation, Tooling \& Guardrails](#2-automation-tooling--guardrails)
  - [3) Services \& Infrastructure](#3-services--infrastructure)
  - [4) Docs, Research \& Outputs](#4-docs-research--outputs)
  - [5) Tests \& Quality](#5-tests--quality)
  - [6) Build Products \& Dependencies (generated/managed)](#6-build-products--dependencies-generatedmanaged)
  - [7) Repo Control \& Configuration](#7-repo-control--configuration)
    - [Quick orientation (on demand)](#quick-orientation-on-demand)
  - [Configuration](#configuration)
  - [Services](#services)
  - [Scripts](#scripts)
    - [Core](#core)
  - [For Autonomous Agents](#for-autonomous-agents)
  - [Contributing](#contributing)
  - [License](#license)

---

## Project Overview

Effusion Labs is a static site built with:

- **Eleventy (11ty)** for generation
- **Nunjucks** for templating
- **Tailwind CSS** (with DaisyUI) for styling
- **Markdown** content in `src/content`

Output is emitted to `_site/`, suitable for direct static hosting or containerization. GitHub Actions drive deploys and link checks.

**Runtime target:** Node.js **24+** (honor `.nvmrc` if present).

---

## Quickstart

> You just want the site running locally? Do this.

```bash
# 1) Clone & enter
git clone https://github.com/effusion-labs/effusion-labs.git
cd effusion-labs

# 2) Install deps
npm install

# 3) Configure env (optional; only if you need overrides)
cp .env.example .env

# 4) Start the dev server
npm run dev
```

When the dev server prints a URL, open it in your browser.

---

## Activate the Guardrail Environment (optional but recommended)

This repo ships a tiny shell layer that improves logs/streams and makes CI/agent runs predictable. It’s safe for humans too.

```bash
source scripts/llm-bootstrap.sh
```

**What you get, in plain terms**

- **Streaming runs** with `llm_run` (clean interrupts, preserved exit codes, optional “tail N on completion”).
- **Smarter I/O**: pretty `cat` for code/text; guard rails for `tail`/`head` to avoid runaway terminals.
- **No surprise silence**: long commands stream instead of hiding behind redirects.
- **Autoinstall-on-change**: if lockfiles change, `npm ci` runs automatically on activation.

Use it during local dev if you like clearer logs; it’s **required** for our agent workflows (see `AGENTS.md`).

---

## Interactive Development

“Interactive development” here simply means **run the dev server with live reload** while you edit content, templates, or styles.

- **Humans**: Run `npm run dev` (or via guardrails: `llm_run --out /tmp/dev.log --tail 120 -- npm run dev`) and work as usual in your editor.
- **Agents/CI**: We avoid `tail -f` loops and use bounded output so runs finish cleanly; details live in `AGENTS.md`.

Nothing exotic—just a normal Eleventy dev loop, with nicer defaults if you opt into guardrails.

---

## Key Features

- **Homepage**: Multi-column “Work” feed, filter toolbar, concept-map CTA, animated lab seal flourish.
- **Work Section**: `/work` aggregates projects, concepts, and sparks with category filters & deep links.
- **Product Pages**: Surfaces provenance metadata; links related “character” pages where applicable.
- **Utilities**: Helpers like ordinal suffixing (including negative numbers) and robust file caching.
- **Collections**: Curated Eleventy collections (e.g., `sparks`, `concepts`, `projects`, `archives`, `meta`) plus convenience composites (`nodes`, `featured`, `interactive`, `recentAll`).

---

## Project Layout (high-level)

> This is a bird’s-eye view. The exact tree can change—see `AGENTS.md` for auto-orientation commands.

## 1) Site Source & Build Logic

<<<<<<< HEAD
- `src/` — All content & templates used by Eleventy (Markdown, Nunjucks, data, assets).
- `lib/` — Reusable app/library code (helpers, transforms, utilities).
- `eleventy.config.mjs` — Eleventy config (collections, filters/shortcodes, passthrough).
- `tailwind.config.cjs` / `postcss.config.cjs` — Styling pipeline config (Tailwind + PostCSS).
=======
* `src/` — All content & templates used by Eleventy (Markdown, Nunjucks, data, assets).
* `lib/` — Reusable app/library code (helpers, transforms, utilities).
* `.eleventy.js` — Eleventy config (collections, filters/shortcodes, passthrough).
* `src/styles/app.tailwind.css` — Tailwind v4 entry with `@plugin` and `@source` directives.
* `tailwind.config.cjs` / `postcss.config.cjs` — Theme tokens and PostCSS pipeline.
>>>>>>> 843441c3

## 2) Automation, Tooling & Guardrails

- `scripts/` — Operational scripts (includes `llm-bootstrap.sh` guardrail env).
- `bin/` / `tools/` — CLI utilities, one-offs, maintenance tools.

## 3) Services & Infrastructure

- `markdown_gateway/` — Python HTML→Markdown proxy (optional service).
- `docker-compose.yml` — Local service orchestration (web, gateway, etc.).
- `.github/` — CI workflows (deploy, link-check).
- `.portainer/` — Portainer stack/config.

## 4) Docs, Research & Outputs

- `docs/` — Project documentation, design notes, generated reports.
- `research/` — Notebooks, experiments, scratch investigations.
- `artifacts/` — Build artifacts or export bundles you want to keep.
- `logs/` — Runtime logs (local/CI runs), agent traces, diagnostics.

## 5) Tests & Quality

- `test/` — Unit/integration tests and fixtures.
- `link-check.config.json` — Link checker settings for docs/site.

## 6) Build Products & Dependencies (generated/managed)

- `_site/` — Final static site output (never edit directly, but use to understand final site).
- `node_modules/` — Node dependencies (managed by npm).
- `tmp/` — Scratch/ephemeral working area (if present).

## 7) Repo Control & Configuration

- `package.json` / `package-lock.json` — Scripts & dependency lock.
- `.nvmrc` — Node version pin.
- `.prettierrc`, `.gitignore`, `.dockerignore` — Formatting & VCS/docker hygiene.
- `AGENTS.md` — Operating protocol for autonomous agents (how to run safely).
- `README.md` — Human-facing overview.
- `LICENSE` — ISC license.

---

### Quick orientation (on demand)

- Humans: `npm run dev` to work with live reload.
- Agents/CI: `source scripts/llm-bootstrap.sh` then `llm_run --out /tmp/build.log -- npm run build`.
- Want a current snapshot? `tree -L 2 -I "node_modules|_site|.git|tmp"` (don’t commit the output).

---

## Configuration

<<<<<<< HEAD
- **Eleventy**:

  - Collections via `addCollection` in `eleventy.config.mjs`
  - Static assets via `addPassthroughCopy`

- **Tailwind/DaisyUI**: theme in `tailwind.config.cjs`
- **Node version**: respect `.nvmrc`
=======
  * Collections via `addCollection` in `.eleventy.js`
  * Static assets via `addPassthroughCopy`
* **Tailwind/DaisyUI**: plugins/themes in `src/styles/app.tailwind.css`, tokens in `tailwind.config.cjs`
* **Node version**: respect `.nvmrc`
>>>>>>> 843441c3

---

## Services

Optional local services via Docker Compose:

- **`effusion-labs`** web container (port mapping as defined in `docker-compose.yml`)
- **`markdown_gateway`**: proxies HTML→Markdown (uses FlareSolverr)

  - Configure solver with `SOLVER_URL` in your environment

Start with:

```bash
docker compose up
```

(Or run individual services as needed.)

---

## Scripts

Requires **Node ≥ 24** (see `package.json` / `.nvmrc`). Run from the repo root.

### Core

- `npm run dev` — Start Eleventy dev server with live reload (`eleventy --serve`).
- `npm run build` — Build the static site to `_site/` (`eleventy`).
- `npm test` — Run the test runner under coverage (`c8 node tools/runner.mjs`).
- `npm run format` — Format the repo with Prettier (`prettier -w .`).

---

## For Autonomous Agents

If you’re running this repo under an automated coding agent (Codex-style, CI sandboxes, etc.), **read `AGENTS.md`**. It defines the operating protocol, canonical run shapes, and log/artifact expectations.

---

## Contributing

1. Fork & clone your fork
2. `npm install`
3. Create a feature branch
4. Add tests or docs as appropriate
5. `npm test`
6. Open a PR

We use the **ISC** license and expect contributions to be compatible.

---

## License

This project is licensed under the **ISC License**. See [LICENSE](./LICENSE).<|MERGE_RESOLUTION|>--- conflicted
+++ resolved
@@ -120,18 +120,11 @@
 
 ## 1) Site Source & Build Logic
 
-<<<<<<< HEAD
 - `src/` — All content & templates used by Eleventy (Markdown, Nunjucks, data, assets).
 - `lib/` — Reusable app/library code (helpers, transforms, utilities).
-- `eleventy.config.mjs` — Eleventy config (collections, filters/shortcodes, passthrough).
-- `tailwind.config.cjs` / `postcss.config.cjs` — Styling pipeline config (Tailwind + PostCSS).
-=======
-* `src/` — All content & templates used by Eleventy (Markdown, Nunjucks, data, assets).
-* `lib/` — Reusable app/library code (helpers, transforms, utilities).
 * `.eleventy.js` — Eleventy config (collections, filters/shortcodes, passthrough).
 * `src/styles/app.tailwind.css` — Tailwind v4 entry with `@plugin` and `@source` directives.
 * `tailwind.config.cjs` / `postcss.config.cjs` — Theme tokens and PostCSS pipeline.
->>>>>>> 843441c3
 
 ## 2) Automation, Tooling & Guardrails
 
@@ -184,20 +177,13 @@
 
 ## Configuration
 
-<<<<<<< HEAD
 - **Eleventy**:
 
   - Collections via `addCollection` in `eleventy.config.mjs`
   - Static assets via `addPassthroughCopy`
 
-- **Tailwind/DaisyUI**: theme in `tailwind.config.cjs`
-- **Node version**: respect `.nvmrc`
-=======
-  * Collections via `addCollection` in `.eleventy.js`
-  * Static assets via `addPassthroughCopy`
 * **Tailwind/DaisyUI**: plugins/themes in `src/styles/app.tailwind.css`, tokens in `tailwind.config.cjs`
 * **Node version**: respect `.nvmrc`
->>>>>>> 843441c3
 
 ---
 
