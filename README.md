# Effusion Labs Digital Garden

[![Build and Deploy to GHCR](https://github.com/effusion-labs/effusion-labs/actions/workflows/deploy.yml/badge.svg)](https://github.com/effusion-labs/effusion-labs/actions/workflows/deploy.yml)
[![Link Check](https://github.com/effusion-labs/effusion-labs/actions/workflows/link-check.yml/badge.svg)](https://github.com/effusion-labs/effusion-labs/actions/workflows/link-check.yml)
[![License: ISC](https://img.shields.io/badge/license-ISC-blue.svg)](./LICENSE)

## Table of Contents
- [🚀 Project Overview](#-project-overview)
- [✨ Key Features](#-key-features)
- [⚡ Quickstart](#-quickstart)
- [📂 Project Layout](#-project-layout)
- [🚢 Deployment](#-deployment)
- [🧪 Quality Assurance](#-quality-assurance)
- [🤝 Contributing](#-contributing)
- [📄 License](#-license)

## 🚀 Project Overview
Effusion Labs is a static digital garden built with Eleventy, Nunjucks templates and Tailwind CSS. Markdown content in `src/content` feeds Eleventy's collections to generate a fully static site. Node.js 20 powers the build pipeline, and the resulting `_site/` directory can be served directly or packaged into a lightweight Nginx container. GitHub Actions drive tests and deployments to GitHub Container Registry.

## ✨ Key Features
### npm Scripts
- `npm run dev` – start Eleventy with live reload.
- `npm run build` – compile the production site to `_site/`.
- `npm test` – run tests related to changed files.
- `npm run test:all` – execute the full test suite.
- `npm run proxy:health` – check the Markdown proxy service.
- `npm run docs:validate` – verify documentation hashes.
- `npm run docs:reindex` – rebuild the vendor documentation index.
- `npm run build:tools` – install and build utilities in `tools/google-search`.
- `npm run deps:playwright` – install the Chromium browser for Playwright.
- `npm run deps:system` – install system dependencies for Playwright.
- `npm run proxy:chain` – run the proxy chain helper.
- `npm run prepare-docs` – ensure `rg` and `fd` are installed for repository search.
- `npm run docs:links` – check this README for broken links.

### Eleventy Plugins
- `@photogabble/eleventy-plugin-interlinker` – renders internal references as annotated links.
- `@11ty/eleventy-navigation` – builds navigation structures from front matter.
- `@11ty/eleventy-plugin-syntaxhighlight` – adds Prism-based code highlighting.
- `@11ty/eleventy-plugin-rss` – generates RSS feeds for collections.
- `@quasibit/eleventy-plugin-sitemap` – emits `sitemap.xml` with a predefined hostname.
- `@11ty/eleventy-img` – transforms images to AVIF, WebP and original formats.

### Tailwind Theme
- Custom colour palette and font families defined in `tailwind.config.cjs` with dark and light themes supplied by DaisyUI.

### Eleventy Collections
- `sparks`, `concepts`, `projects`, `archives` and `meta` sourced from `src/content`.
- `nodes` aggregates all content areas for global queries.
- `featured`, `interactive` and `recentAll` power home page sections.
- Archive collections are auto-generated for `products`, `series` and `characters` data.

### Services
- `effusion-labs` container exposed on port `18400:80` via `docker-compose.yml`.

## ⚡ Quickstart
```bash
git clone https://github.com/effusion-labs/effusion-labs.git
cd effusion-labs
npm install
cp .env.example .env          # OUTBOUND_MARKDOWN_ENABLED, OUTBOUND_MARKDOWN_USER, OUTBOUND_MARKDOWN_PASS, OUTBOUND_MARKDOWN_URL, OUTBOUND_MARKDOWN_PORT, OUTBOUND_MARKDOWN_API_KEY, OUTBOUND_MARKDOWN_TIMEOUT
npm run prepare-docs          # installs ripgrep & fd if missing
npm run dev                   # Eleventy + live reload
npm run build                 # production output in _site/
npm test                      # run test suite
docker-compose up --build     # launch services
```

## 📂 Project Layout
```text
/
├── .portainer/        # Dockerfile and nginx config for production image
├── docs/              # cassettes, knowledge and ADRs
├── lib/               # configuration, plugins and utilities
├── markdown_gateway/  # web ingestion helper service
├── scripts/           # maintenance scripts
├── src/               # templates, assets and Markdown content
├── test/              # legacy test harness
├── tests/             # Node.js test suite
├── tools/             # developer tools and API twin
```

## 🚢 Deployment
- **GitHub Actions**: the “Build and Deploy to GHCR” workflow runs tests, builds the site and pushes images to GitHub Container Registry.
- **Docker**: `.portainer/Dockerfile` builds a static Nginx image and `docker-compose.yml` exposes the site on port 18400.

## 🧪 Quality Assurance
- `npm test` runs the Node.js test suite.
- `npm run docs:links` verifies links in this README.
- GitHub Actions execute both checks on every push.

<<<<<<< HEAD
### Configuration
Copy `.env.example` to `.env` and set a secure, random `GATEWAY_API_KEY`.

### Deployment
Run `docker compose up --build -d` from the `markdown_gateway` directory.

### Usage
```bash
curl -X POST http://localhost:49159/convert \
     -H "Content-Type: application/json" \
     -H "X-Api-Key: YOUR_SECRET_KEY_FROM_.ENV_FILE" \
     -d '{"url": "https://example.com"}'
```

### Environment

Clients communicate with the gateway via these variables:

```
OUTBOUND_MARKDOWN_URL=http://localhost:49159
OUTBOUND_MARKDOWN_API_KEY=your_key
OUTBOUND_MARKDOWN_TIMEOUT=120000 # optional, ms
```

## Configuration

- **Content directories**: Markdown lives under `src/content/{sparks,concepts,projects,meta}`【F:lib/constants.js†L7-L13】
- **Data files**: `src/_data/` holds global data such as navigation links【F:src/\_data/nav.js†L1-L11】
- **Includes**: Nunjucks layouts and partials reside in `src/_includes/`
- **Env vars**:
  - `CASSETTE_DIR` – path to snapshot vault (`docs/cassettes/` by default)
  - `API_TWIN_DIR` – path to API twin stubs (`tools/api-twin/` by default)

Setting these variables allows custom storage locations for captures or twins when running tests in specialised environments. All other configuration resides in the `lib/` directory as plain JavaScript modules.

## Testing

`npm test` runs unit and integration specs using Node's built‑in runner with coverage via `c8`. All HTTP requests are intercepted by Undici's `MockAgent`; unmatched calls fail closed and point to a local mock. Browser‑driven capability checks live under `test/browser/` and execute separately with `npm run test:browser`.

Test globs:

```
npm test            # unit + integration
npm run test:browser
npm run test:all    # includes browser tests
```


Within templates, the filter can ingest content on build:

```njk
{{ "https://example.com/article" | webpageToMarkdown }}
```

## Project Layout

```
.
├── .eleventy.js               # Eleventy configuration entry
├── .github/workflows/deploy.yml
├── .portainer/                # Dockerfile and nginx.conf for deployment
├── docs/
│   ├── cassettes/             # Snapshot vault for recorded HTTP interactions
│   └── knowledge/             # Decision log, sources and research snapshots
├── lib/                       # Configuration, plugins, filters, utilities
├── src/
│   ├── _data/                 # Global data files
│   ├── _includes/             # Nunjucks layouts and partials
│   ├── assets/                # Static assets (copied through)
│   ├── content/               # Markdown content grouped by area
│   ├── scripts/               # Client-side JavaScript
│   └── styles/                # Tailwind entry points
├── test/                      # Node.js test suite
├── tools/
│   └── api-twin/              # Placeholder for API stubs used during offline tests
└── webpage-to-markdown.js     # CLI for web ingestion
```

## Deployment / Release

The project builds to static files in `_site/`. A GitHub Actions workflow installs dependencies, runs tests, builds the site and produces an Nginx image pushed to GitHub Container Registry. The container embeds the generated `_site/` output and a tailored `nginx.conf`. Successful pushes to `main` trigger the pipeline and a Portainer webhook redeploys the container on the target host【F:.github/workflows/deploy.yml†L1-L61】【F:.portainer/Dockerfile†L1-L24】.

Local deployment can be tested with:

```bash
docker build -t effusion-labs . -f .portainer/Dockerfile
docker run --rm -p 8080:80 effusion-labs
```

The running container serves the static site with caching headers and an SPA fallback defined in `.portainer/nginx.conf`.

## Contributing

1. Fork the repository and create a local clone.
=======
## 🤝 Contributing
1. Fork the repository and clone your fork.
>>>>>>> 220610a2
2. Install dependencies with `npm install`.
3. Create a branch and commit your changes with accompanying tests.
4. Run `npm test` and `npm run docs:links` before opening a pull request.

## 📄 License
This project is licensed under the [ISC License](./LICENSE).<|MERGE_RESOLUTION|>--- conflicted
+++ resolved
@@ -89,105 +89,8 @@
 - `npm run docs:links` verifies links in this README.
 - GitHub Actions execute both checks on every push.
 
-<<<<<<< HEAD
-### Configuration
-Copy `.env.example` to `.env` and set a secure, random `GATEWAY_API_KEY`.
-
-### Deployment
-Run `docker compose up --build -d` from the `markdown_gateway` directory.
-
-### Usage
-```bash
-curl -X POST http://localhost:49159/convert \
-     -H "Content-Type: application/json" \
-     -H "X-Api-Key: YOUR_SECRET_KEY_FROM_.ENV_FILE" \
-     -d '{"url": "https://example.com"}'
-```
-
-### Environment
-
-Clients communicate with the gateway via these variables:
-
-```
-OUTBOUND_MARKDOWN_URL=http://localhost:49159
-OUTBOUND_MARKDOWN_API_KEY=your_key
-OUTBOUND_MARKDOWN_TIMEOUT=120000 # optional, ms
-```
-
-## Configuration
-
-- **Content directories**: Markdown lives under `src/content/{sparks,concepts,projects,meta}`【F:lib/constants.js†L7-L13】
-- **Data files**: `src/_data/` holds global data such as navigation links【F:src/\_data/nav.js†L1-L11】
-- **Includes**: Nunjucks layouts and partials reside in `src/_includes/`
-- **Env vars**:
-  - `CASSETTE_DIR` – path to snapshot vault (`docs/cassettes/` by default)
-  - `API_TWIN_DIR` – path to API twin stubs (`tools/api-twin/` by default)
-
-Setting these variables allows custom storage locations for captures or twins when running tests in specialised environments. All other configuration resides in the `lib/` directory as plain JavaScript modules.
-
-## Testing
-
-`npm test` runs unit and integration specs using Node's built‑in runner with coverage via `c8`. All HTTP requests are intercepted by Undici's `MockAgent`; unmatched calls fail closed and point to a local mock. Browser‑driven capability checks live under `test/browser/` and execute separately with `npm run test:browser`.
-
-Test globs:
-
-```
-npm test            # unit + integration
-npm run test:browser
-npm run test:all    # includes browser tests
-```
-
-
-Within templates, the filter can ingest content on build:
-
-```njk
-{{ "https://example.com/article" | webpageToMarkdown }}
-```
-
-## Project Layout
-
-```
-.
-├── .eleventy.js               # Eleventy configuration entry
-├── .github/workflows/deploy.yml
-├── .portainer/                # Dockerfile and nginx.conf for deployment
-├── docs/
-│   ├── cassettes/             # Snapshot vault for recorded HTTP interactions
-│   └── knowledge/             # Decision log, sources and research snapshots
-├── lib/                       # Configuration, plugins, filters, utilities
-├── src/
-│   ├── _data/                 # Global data files
-│   ├── _includes/             # Nunjucks layouts and partials
-│   ├── assets/                # Static assets (copied through)
-│   ├── content/               # Markdown content grouped by area
-│   ├── scripts/               # Client-side JavaScript
-│   └── styles/                # Tailwind entry points
-├── test/                      # Node.js test suite
-├── tools/
-│   └── api-twin/              # Placeholder for API stubs used during offline tests
-└── webpage-to-markdown.js     # CLI for web ingestion
-```
-
-## Deployment / Release
-
-The project builds to static files in `_site/`. A GitHub Actions workflow installs dependencies, runs tests, builds the site and produces an Nginx image pushed to GitHub Container Registry. The container embeds the generated `_site/` output and a tailored `nginx.conf`. Successful pushes to `main` trigger the pipeline and a Portainer webhook redeploys the container on the target host【F:.github/workflows/deploy.yml†L1-L61】【F:.portainer/Dockerfile†L1-L24】.
-
-Local deployment can be tested with:
-
-```bash
-docker build -t effusion-labs . -f .portainer/Dockerfile
-docker run --rm -p 8080:80 effusion-labs
-```
-
-The running container serves the static site with caching headers and an SPA fallback defined in `.portainer/nginx.conf`.
-
-## Contributing
-
-1. Fork the repository and create a local clone.
-=======
 ## 🤝 Contributing
 1. Fork the repository and clone your fork.
->>>>>>> 220610a2
 2. Install dependencies with `npm install`.
 3. Create a branch and commit your changes with accompanying tests.
 4. Run `npm test` and `npm run docs:links` before opening a pull request.
