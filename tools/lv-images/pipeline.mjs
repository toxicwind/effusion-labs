#!/usr/bin/env node
import { execFileSync, spawn } from 'node:child_process'
import path from 'node:path'
import process from 'node:process'
import { fileURLToPath, pathToFileURL } from 'node:url'

import { resolveChromium } from '../resolve-chromium.mjs'
import { hydrateDataset, verifyBundle } from './bundle-lib.mjs'

const __filename = fileURLToPath(import.meta.url)
const __dirname = path.dirname(__filename)
const projectRoot = path.resolve(__dirname, '..', '..')
const updateScript = path.join(projectRoot, 'src/content/projects/lv-images/update-dataset.mjs')
<<<<<<< HEAD
const doctorScript = path.join(projectRoot, 'tools', 'doctor.mjs')
const offlineShim = path.join(projectRoot, 'tools', 'offline-network-shim.cjs')
=======
const doctorScript = path.join(projectRoot, 'tools/doctor.mjs')
const offlineShim = path.join(projectRoot, 'tools/offline-network-shim.cjs')
>>>>>>> 4ddcc224
const eleventyCmd = path.join(projectRoot, 'node_modules', '@11ty', 'eleventy', 'cmd.cjs')
const isTestMode = process.env.LV_PIPELINE_TEST_MODE === '1'
const testLog = []
if (isTestMode) {
  globalThis.__LV_PIPELINE_TEST_LOG__ = testLog
}

<<<<<<< HEAD
=======
const LEGACY_COMMANDS = new Map([
  ['crawl-pages', { command: 'crawl', preset: { mode: 'pages' } }],
  ['crawl-pages-images', { command: 'crawl', preset: { mode: 'pages-images' } }],
  ['cycle-pages', { command: 'cycle', preset: { mode: 'pages' } }],
  ['cycle-pages-images', { command: 'cycle', preset: { mode: 'pages-images' } }],
  ['hydrate-build', { command: 'build', preset: {} }],
  ['cycle', { command: 'cycle', preset: {} }],
])

export function resolveCommandDescriptor(rawCommand) {
  const normalized = String(rawCommand || '').toLowerCase()
  const legacy = LEGACY_COMMANDS.get(normalized)
  return {
    normalized,
    baseCommand: legacy ? legacy.command : normalized,
    preset: legacy?.preset ?? {},
    isLegacy: Boolean(legacy),
  }
}

>>>>>>> 4ddcc224
function logStep(message) {
  console.log(`\x1b[95m[lv-images]\x1b[0m ${message}`)
}

let chromiumPathCache = ''

function ensureChromiumReady() {
  if (isTestMode) {
    chromiumPathCache = chromiumPathCache || '/tmp/chromium-test'
    return chromiumPathCache
  }
  if (chromiumPathCache) return chromiumPathCache
  const resolved = resolveChromium()
  let version = ''
  try {
    version = execFileSync(resolved, ['--version'], { encoding: 'utf8' }).trim()
  } catch (error) {
    console.warn(`[lv-images] Unable to read Chromium version from ${resolved}:`, error)
  }
  const versionLabel = version ? ` (${version})` : ''
  logStep(`Chromium @ ${resolved}${versionLabel}`)
  chromiumPathCache = resolved
  return chromiumPathCache
}

function spawnProcess(command, args = [], options = {}) {
<<<<<<< HEAD
  if (process.env.LV_PIPELINE_NOOP === '1') {
    logStep(`NOOP spawn → ${command} ${args.join(' ')}`)
=======
  if (isTestMode) {
    testLog.push({ type: 'spawn', command, args, options })
>>>>>>> 4ddcc224
    return Promise.resolve()
  }
  return new Promise((resolve, reject) => {
    const child = spawn(command, args, {
      cwd: projectRoot,
      stdio: 'inherit',
      ...options,
    })
    child.on('error', (error) => {
      reject(error)
    })
    child.on('exit', (code, signal) => {
      if (code === 0) {
        resolve()
        return
      }
      if (signal) {
        reject(new Error(`${command} exited via signal ${signal}`))
        return
      }
      reject(new Error(`${command} exited with code ${code}`))
    })
  })
}

function spawnNodeScript(scriptPath, args = [], env = {}) {
  if (isTestMode) {
    testLog.push({ type: 'node', scriptPath, args, env })
    return Promise.resolve()
  }
  return spawnProcess(process.execPath, [scriptPath, ...args], {
    env: { ...process.env, ...env },
  })
}

<<<<<<< HEAD
function splitPassthrough(args) {
  const pivot = args.indexOf('--')
  if (pivot === -1) {
    return { options: args, passthrough: [] }
  }
  return {
    options: args.slice(0, pivot),
    passthrough: args.slice(pivot + 1),
  }
}

function parseOptionMap(optionArgs = []) {
  const map = new Map()
  for (const raw of optionArgs) {
    if (!raw.startsWith('--')) {
      map.set(raw, true)
      continue
    }
    const body = raw.slice(2)
    const eq = body.indexOf('=')
    if (eq === -1) {
      map.set(body, true)
    } else {
      const key = body.slice(0, eq)
      const value = body.slice(eq + 1)
      map.set(key, value)
    }
  }
  return map
}

function sanitizeMode(value) {
  const normalized = String(value || '').toLowerCase()
  if (normalized === 'pages-images') return 'pages-images'
  if (normalized === 'pages' || normalized === 'page') return 'pages'
  return 'pages'
}

function sanitizeLabel(label, fallback) {
  if (!label) return fallback
  const trimmed = String(label).trim()
  if (!trimmed) return fallback
  return trimmed
=======
function splitCliArgs(argv) {
  const pivot = argv.indexOf('--')
  if (pivot === -1) return { flags: argv, passthrough: [] }
  return { flags: argv.slice(0, pivot), passthrough: argv.slice(pivot + 1) }
}

function parseFlagMap(args = []) {
  return new Map(
    args.map((token) => {
      if (!token.startsWith('--')) return [token, true]
      const eq = token.indexOf('=')
      if (eq === -1) return [token, true]
      const key = token.slice(0, eq)
      const value = token.slice(eq + 1)
      return [key, value]
    }),
  )
>>>>>>> 4ddcc224
}

async function runUpdate(
  { mode = 'pages', label = '', skipBundle = false, keepWorkdir = false } = {},
) {
  ensureChromiumReady()
  const args = []
  if (mode) args.push(`--mode=${mode}`)
  if (label) args.push(`--bundle-label=${label}`)
  if (skipBundle) args.push('--skip-bundle')
  if (keepWorkdir) args.push('--keep-workdir')
  const labelMsg = label ? ` label=${label}` : ''
  logStep(
    `Refreshing dataset via Playwright (mode=${mode}${labelMsg}${skipBundle ? ' skip-bundle' : ''}${
      keepWorkdir ? ' keep-workdir' : ''
    })`,
  )
  await spawnNodeScript(updateScript, args)
}

async function runHydrate({ force = true } = {}) {
  if (isTestMode) {
    testLog.push({ type: 'hydrate', force })
    return { hydrated: true }
  }
  logStep(`Hydrating dataset from bundle${force ? ' (force clean)' : ''}`)
  const result = await hydrateDataset({ force, quiet: false })
  if (!result.hydrated) {
    throw new Error(`Hydrate failed (${result.reason || 'unknown'})`)
  }
  return result
}

async function runVerify({ strict = true } = {}) {
  if (isTestMode) {
    testLog.push({ type: 'verify', strict })
    return { ok: true }
  }
  logStep('Verifying bundle against manifest')
  const result = await verifyBundle()
  if (!result.ok) {
    const reason = result.reason || result.mismatches?.join(', ') || 'unknown'
<<<<<<< HEAD
    if (strict && reason !== 'manifest-pointer') {
=======
    const toleratedReasons = new Set(['manifest-lfs-pointer', 'invalid-manifest-json'])
    if (strict && !toleratedReasons.has(reason)) {
>>>>>>> 4ddcc224
      throw new Error(`Bundle verification failed: ${reason}`)
    }
    console.warn(`[lv-images] Bundle verification failed: ${reason}`)
  } else {
    logStep('Bundle verification passed')
  }
  return result
}

async function runEleventy({ offline = false, eleventyArgs = [] } = {}) {
  if (isTestMode) {
    testLog.push({ type: 'eleventy', offline, eleventyArgs })
    return
  }
  const nodeArgs = []
  if (offline) {
    nodeArgs.push('--require', offlineShim)
  }
  nodeArgs.push(eleventyCmd, ...eleventyArgs)
  const env = { ...process.env }
  if (offline) env.BUILD_OFFLINE = '1'
  else delete env.BUILD_OFFLINE
  const heapFlag = '--max-old-space-size=8192'
  env.NODE_OPTIONS = env.NODE_OPTIONS ? `${env.NODE_OPTIONS} ${heapFlag}`.trim() : heapFlag
  await spawnProcess(process.execPath, nodeArgs, { env })
}

async function runReportBuild({ reason = 'manual' } = {}) {
  if (isTestMode) {
    testLog.push({ type: 'report-build', reason })
    return
  }
  try {
    const modulePath = path.join(projectRoot, 'src', '_data', 'lvreport.js')
    const moduleUrl = pathToFileURL(modulePath).href
    const { buildAndPersistReport, DATASET_REPORT_FILE } = await import(moduleUrl)
    if (typeof buildAndPersistReport !== 'function') {
      throw new Error('lvreport module missing buildAndPersistReport export')
    }
    logStep(`Rebuilding lvreport dataset cache (${reason})`)
    const { payload } = await buildAndPersistReport({ log: logStep })
    const totals = payload?.totals || {}
    const relPath = DATASET_REPORT_FILE
      ? path.relative(projectRoot, DATASET_REPORT_FILE)
      : 'src/content/projects/lv-images/generated/lv/lvreport.dataset.json'
    logStep(
      `lvreport cached → ${relPath} (images=${totals.images ?? '?'}, pages=${totals.pages ?? '?'})`,
    )
  } catch (error) {
    console.error(`[lv-images] lvreport build failed (${reason}):`, error?.message || error)
    throw error
  }
}

<<<<<<< HEAD
async function runDoctor() {
  await spawnNodeScript(doctorScript)
=======
function sanitizeMode(requested) {
  const normalized = String(requested || '').toLowerCase()
  if (['pages', 'pages-images', 'metadata', 'metadata-only'].includes(normalized)) {
    if (normalized === 'metadata') return 'metadata-only'
    return normalized
  }
  return 'pages'
>>>>>>> 4ddcc224
}

export async function crawl(
  { mode = 'pages', label = '', skipBundle = false, keepWorkdir = false } = {},
) {
  const safeMode = sanitizeMode(mode)
<<<<<<< HEAD
  const fallbackLabel = safeMode === 'pages-images' ? 'pages-images' : 'pages'
  const safeLabel = sanitizeLabel(label, fallbackLabel)
  await runUpdate({ mode: safeMode, label: safeLabel, skipBundle, keepWorkdir })
=======
  await runUpdate({ mode: safeMode, label, skipBundle, keepWorkdir })
>>>>>>> 4ddcc224
}

export async function build({ keep = false, eleventyArgs = [] } = {}) {
  await runHydrate({ force: !keep })
  await runVerify({ strict: true })
  await runReportBuild({ reason: keep ? 'build-keep' : 'build' })
  await runEleventy({ offline: true, eleventyArgs })
}

<<<<<<< HEAD
export async function cycle({
  mode = 'pages',
  label = '',
  eleventyArgs = [],
  keepWorkdir = false,
} = {}) {
  await crawl({ mode, label, skipBundle: false, keepWorkdir })
=======
export async function cycle(
  { mode = 'pages', label = '', eleventyArgs = [], keepWorkdir = false } = {},
) {
  const safeMode = sanitizeMode(mode)
  await crawl({ mode: safeMode, label, skipBundle: false, keepWorkdir })
>>>>>>> 4ddcc224
  await build({ keep: false, eleventyArgs })
}

export async function doctor() {
<<<<<<< HEAD
  logStep('Running environment doctor')
  await runDoctor()
=======
  await spawnNodeScript(doctorScript)
>>>>>>> 4ddcc224
}

function usage() {
  console.log(
    [
      'LV images pipeline',
      '',
      'Usage: node tools/lv-images/pipeline.mjs <command> [options]',
      '',
      'Commands:',
<<<<<<< HEAD
      '  crawl [--mode=pages|pages-images] [--label=name] [--skip-bundle] [--keep-workdir]',
      '        Execute the live crawler and refresh the dataset snapshot.',
      '  build [--keep] [-- ... eleventy]',
      '        Hydrate from the latest bundle, verify, rebuild dataset cache, offline Eleventy.',
      '  cycle [--mode=pages|pages-images] [--label=name] [--keep-workdir] [-- ... eleventy]',
      '        Crawl live data then hydrate/verify/offline build in one run.',
=======
      '  crawl [--mode=pages|pages-images|metadata] [--label=name] [--skip-bundle] [--keep-workdir]',
      '        Crawl live site and refresh dataset (Playwright).',
      '  build [--keep] [-- ... eleventy]',
      '        Hydrate from bundle, verify, rebuild dataset cache, offline Eleventy.',
      '  cycle [--mode=pages|pages-images|metadata] [--label=name] [--keep-workdir] [-- ... eleventy]',
      '        Crawl then hydrate/verify/offline build in one run.',
>>>>>>> 4ddcc224
      '  doctor',
      '        Run environment diagnostics.',
      '',
      'Legacy aliases: crawl-pages, crawl-pages-images, cycle-pages, cycle-pages-images, hydrate-build',
    ].join('\n'),
  )
}

async function main() {
<<<<<<< HEAD
  const [, , rawCommand = 'help', ...rest] = process.argv
  let command = rawCommand.toLowerCase()
  let args = rest

  if (process.env.CI === 'true' && command === 'crawl') {
    console.warn('[lv-images] WARN: Live crawl requested in CI; pivoting to offline build.')
    command = 'build'
  }

  try {
    switch (command) {
      case 'crawl': {
        const { options } = splitPassthrough(args)
        const flags = parseOptionMap(options)
        const mode = sanitizeMode(flags.get('mode'))
        const label = sanitizeLabel(
          flags.get('label'),
          mode === 'pages-images' ? 'pages-images' : 'pages',
        )
        const skipBundle = flags.has('skip-bundle')
        const keepWorkdir = flags.has('keep-workdir')
        await crawl({ mode, label, skipBundle, keepWorkdir })
        break
      }
      case 'build': {
        const { options, passthrough } = splitPassthrough(args)
        const flags = parseOptionMap(options)
        const keep = flags.has('keep') || flags.has('no-clean')
=======
  const [, , rawCommand = 'help', ...argv] = process.argv
  const descriptor = resolveCommandDescriptor(rawCommand)
  const { normalized, baseCommand, preset, isLegacy } = descriptor
  if (isLegacy && !isTestMode) {
    console.warn(`[lv-images] Legacy command "${normalized}" invoked; forwarding to ${baseCommand}.`)
  }

  const ciPivot = process.env.CI === 'true' && baseCommand === 'crawl'
  const effectiveCommand = ciPivot ? 'build' : baseCommand
  const appliedPreset = ciPivot ? {} : preset
  if (ciPivot) {
    console.warn('[lv-images] WARN: Live crawl requested in CI; pivoting to offline build.')
  }

  try {
    switch (effectiveCommand) {
      case 'crawl': {
        const { flags } = splitCliArgs(argv)
        const map = parseFlagMap(flags)
        await crawl({
          mode: map.get('--mode') || appliedPreset.mode || 'pages',
          label: map.get('--label') || '',
          skipBundle: map.has('--skip-bundle'),
          keepWorkdir: map.has('--keep-workdir') || appliedPreset.keepWorkdir || false,
        })
        break
      }
      case 'build': {
        const { flags, passthrough } = splitCliArgs(argv)
        const map = parseFlagMap(flags)
        const keep = map.has('--keep') || appliedPreset.keep || false
>>>>>>> 4ddcc224
        await build({ keep, eleventyArgs: passthrough })
        break
      }
      case 'cycle': {
<<<<<<< HEAD
        const { options, passthrough } = splitPassthrough(args)
        const flags = parseOptionMap(options)
        const mode = sanitizeMode(flags.get('mode'))
        const label = sanitizeLabel(
          flags.get('label'),
          mode === 'pages-images' ? 'pages-images' : 'pages',
        )
        const keepWorkdir = flags.has('keep-workdir')
        await cycle({ mode, label, eleventyArgs: passthrough, keepWorkdir })
=======
        const { flags, passthrough } = splitCliArgs(argv)
        const map = parseFlagMap(flags)
        await cycle({
          mode: map.get('--mode') || appliedPreset.mode || 'pages',
          label: map.get('--label') || '',
          eleventyArgs: passthrough,
          keepWorkdir: map.has('--keep-workdir') || appliedPreset.keepWorkdir || false,
        })
>>>>>>> 4ddcc224
        break
      }
      case 'doctor': {
        await doctor()
        break
      }
      case 'help':
      case '--help':
      case '-h':
      default:
        usage()
        if (!['help', '--help', '-h'].includes(effectiveCommand)) process.exitCode = 1
    }
  } catch (error) {
    console.error('[lv-images] Fatal:', error?.message || error)
    if (error?.stack) console.error(error.stack)
    process.exitCode = 1
  }
}

<<<<<<< HEAD
if (process.argv[1] && path.resolve(process.argv[1]) === __filename) {
=======
if (import.meta.url === pathToFileURL(__filename).href) {
>>>>>>> 4ddcc224
  main()
}<|MERGE_RESOLUTION|>--- conflicted
+++ resolved
@@ -11,13 +11,8 @@
 const __dirname = path.dirname(__filename)
 const projectRoot = path.resolve(__dirname, '..', '..')
 const updateScript = path.join(projectRoot, 'src/content/projects/lv-images/update-dataset.mjs')
-<<<<<<< HEAD
-const doctorScript = path.join(projectRoot, 'tools', 'doctor.mjs')
-const offlineShim = path.join(projectRoot, 'tools', 'offline-network-shim.cjs')
-=======
 const doctorScript = path.join(projectRoot, 'tools/doctor.mjs')
 const offlineShim = path.join(projectRoot, 'tools/offline-network-shim.cjs')
->>>>>>> 4ddcc224
 const eleventyCmd = path.join(projectRoot, 'node_modules', '@11ty', 'eleventy', 'cmd.cjs')
 const isTestMode = process.env.LV_PIPELINE_TEST_MODE === '1'
 const testLog = []
@@ -25,8 +20,6 @@
   globalThis.__LV_PIPELINE_TEST_LOG__ = testLog
 }
 
-<<<<<<< HEAD
-=======
 const LEGACY_COMMANDS = new Map([
   ['crawl-pages', { command: 'crawl', preset: { mode: 'pages' } }],
   ['crawl-pages-images', { command: 'crawl', preset: { mode: 'pages-images' } }],
@@ -47,7 +40,6 @@
   }
 }
 
->>>>>>> 4ddcc224
 function logStep(message) {
   console.log(`\x1b[95m[lv-images]\x1b[0m ${message}`)
 }
@@ -74,13 +66,8 @@
 }
 
 function spawnProcess(command, args = [], options = {}) {
-<<<<<<< HEAD
-  if (process.env.LV_PIPELINE_NOOP === '1') {
-    logStep(`NOOP spawn → ${command} ${args.join(' ')}`)
-=======
   if (isTestMode) {
     testLog.push({ type: 'spawn', command, args, options })
->>>>>>> 4ddcc224
     return Promise.resolve()
   }
   return new Promise((resolve, reject) => {
@@ -89,19 +76,12 @@
       stdio: 'inherit',
       ...options,
     })
-    child.on('error', (error) => {
-      reject(error)
-    })
-    child.on('exit', (code, signal) => {
+    child.on('exit', (code) => {
       if (code === 0) {
         resolve()
-        return
-      }
-      if (signal) {
-        reject(new Error(`${command} exited via signal ${signal}`))
-        return
-      }
-      reject(new Error(`${command} exited with code ${code}`))
+      } else {
+        reject(new Error(`${command} exited with code ${code}`))
+      }
     })
   })
 }
@@ -116,51 +96,6 @@
   })
 }
 
-<<<<<<< HEAD
-function splitPassthrough(args) {
-  const pivot = args.indexOf('--')
-  if (pivot === -1) {
-    return { options: args, passthrough: [] }
-  }
-  return {
-    options: args.slice(0, pivot),
-    passthrough: args.slice(pivot + 1),
-  }
-}
-
-function parseOptionMap(optionArgs = []) {
-  const map = new Map()
-  for (const raw of optionArgs) {
-    if (!raw.startsWith('--')) {
-      map.set(raw, true)
-      continue
-    }
-    const body = raw.slice(2)
-    const eq = body.indexOf('=')
-    if (eq === -1) {
-      map.set(body, true)
-    } else {
-      const key = body.slice(0, eq)
-      const value = body.slice(eq + 1)
-      map.set(key, value)
-    }
-  }
-  return map
-}
-
-function sanitizeMode(value) {
-  const normalized = String(value || '').toLowerCase()
-  if (normalized === 'pages-images') return 'pages-images'
-  if (normalized === 'pages' || normalized === 'page') return 'pages'
-  return 'pages'
-}
-
-function sanitizeLabel(label, fallback) {
-  if (!label) return fallback
-  const trimmed = String(label).trim()
-  if (!trimmed) return fallback
-  return trimmed
-=======
 function splitCliArgs(argv) {
   const pivot = argv.indexOf('--')
   if (pivot === -1) return { flags: argv, passthrough: [] }
@@ -178,7 +113,6 @@
       return [key, value]
     }),
   )
->>>>>>> 4ddcc224
 }
 
 async function runUpdate(
@@ -221,12 +155,8 @@
   const result = await verifyBundle()
   if (!result.ok) {
     const reason = result.reason || result.mismatches?.join(', ') || 'unknown'
-<<<<<<< HEAD
-    if (strict && reason !== 'manifest-pointer') {
-=======
     const toleratedReasons = new Set(['manifest-lfs-pointer', 'invalid-manifest-json'])
     if (strict && !toleratedReasons.has(reason)) {
->>>>>>> 4ddcc224
       throw new Error(`Bundle verification failed: ${reason}`)
     }
     console.warn(`[lv-images] Bundle verification failed: ${reason}`)
@@ -281,10 +211,6 @@
   }
 }
 
-<<<<<<< HEAD
-async function runDoctor() {
-  await spawnNodeScript(doctorScript)
-=======
 function sanitizeMode(requested) {
   const normalized = String(requested || '').toLowerCase()
   if (['pages', 'pages-images', 'metadata', 'metadata-only'].includes(normalized)) {
@@ -292,20 +218,13 @@
     return normalized
   }
   return 'pages'
->>>>>>> 4ddcc224
 }
 
 export async function crawl(
   { mode = 'pages', label = '', skipBundle = false, keepWorkdir = false } = {},
 ) {
   const safeMode = sanitizeMode(mode)
-<<<<<<< HEAD
-  const fallbackLabel = safeMode === 'pages-images' ? 'pages-images' : 'pages'
-  const safeLabel = sanitizeLabel(label, fallbackLabel)
-  await runUpdate({ mode: safeMode, label: safeLabel, skipBundle, keepWorkdir })
-=======
   await runUpdate({ mode: safeMode, label, skipBundle, keepWorkdir })
->>>>>>> 4ddcc224
 }
 
 export async function build({ keep = false, eleventyArgs = [] } = {}) {
@@ -315,31 +234,16 @@
   await runEleventy({ offline: true, eleventyArgs })
 }
 
-<<<<<<< HEAD
-export async function cycle({
-  mode = 'pages',
-  label = '',
-  eleventyArgs = [],
-  keepWorkdir = false,
-} = {}) {
-  await crawl({ mode, label, skipBundle: false, keepWorkdir })
-=======
 export async function cycle(
   { mode = 'pages', label = '', eleventyArgs = [], keepWorkdir = false } = {},
 ) {
   const safeMode = sanitizeMode(mode)
   await crawl({ mode: safeMode, label, skipBundle: false, keepWorkdir })
->>>>>>> 4ddcc224
   await build({ keep: false, eleventyArgs })
 }
 
 export async function doctor() {
-<<<<<<< HEAD
-  logStep('Running environment doctor')
-  await runDoctor()
-=======
   await spawnNodeScript(doctorScript)
->>>>>>> 4ddcc224
 }
 
 function usage() {
@@ -350,21 +254,12 @@
       'Usage: node tools/lv-images/pipeline.mjs <command> [options]',
       '',
       'Commands:',
-<<<<<<< HEAD
-      '  crawl [--mode=pages|pages-images] [--label=name] [--skip-bundle] [--keep-workdir]',
-      '        Execute the live crawler and refresh the dataset snapshot.',
-      '  build [--keep] [-- ... eleventy]',
-      '        Hydrate from the latest bundle, verify, rebuild dataset cache, offline Eleventy.',
-      '  cycle [--mode=pages|pages-images] [--label=name] [--keep-workdir] [-- ... eleventy]',
-      '        Crawl live data then hydrate/verify/offline build in one run.',
-=======
       '  crawl [--mode=pages|pages-images|metadata] [--label=name] [--skip-bundle] [--keep-workdir]',
       '        Crawl live site and refresh dataset (Playwright).',
       '  build [--keep] [-- ... eleventy]',
       '        Hydrate from bundle, verify, rebuild dataset cache, offline Eleventy.',
       '  cycle [--mode=pages|pages-images|metadata] [--label=name] [--keep-workdir] [-- ... eleventy]',
       '        Crawl then hydrate/verify/offline build in one run.',
->>>>>>> 4ddcc224
       '  doctor',
       '        Run environment diagnostics.',
       '',
@@ -374,36 +269,6 @@
 }
 
 async function main() {
-<<<<<<< HEAD
-  const [, , rawCommand = 'help', ...rest] = process.argv
-  let command = rawCommand.toLowerCase()
-  let args = rest
-
-  if (process.env.CI === 'true' && command === 'crawl') {
-    console.warn('[lv-images] WARN: Live crawl requested in CI; pivoting to offline build.')
-    command = 'build'
-  }
-
-  try {
-    switch (command) {
-      case 'crawl': {
-        const { options } = splitPassthrough(args)
-        const flags = parseOptionMap(options)
-        const mode = sanitizeMode(flags.get('mode'))
-        const label = sanitizeLabel(
-          flags.get('label'),
-          mode === 'pages-images' ? 'pages-images' : 'pages',
-        )
-        const skipBundle = flags.has('skip-bundle')
-        const keepWorkdir = flags.has('keep-workdir')
-        await crawl({ mode, label, skipBundle, keepWorkdir })
-        break
-      }
-      case 'build': {
-        const { options, passthrough } = splitPassthrough(args)
-        const flags = parseOptionMap(options)
-        const keep = flags.has('keep') || flags.has('no-clean')
-=======
   const [, , rawCommand = 'help', ...argv] = process.argv
   const descriptor = resolveCommandDescriptor(rawCommand)
   const { normalized, baseCommand, preset, isLegacy } = descriptor
@@ -435,22 +300,10 @@
         const { flags, passthrough } = splitCliArgs(argv)
         const map = parseFlagMap(flags)
         const keep = map.has('--keep') || appliedPreset.keep || false
->>>>>>> 4ddcc224
         await build({ keep, eleventyArgs: passthrough })
         break
       }
       case 'cycle': {
-<<<<<<< HEAD
-        const { options, passthrough } = splitPassthrough(args)
-        const flags = parseOptionMap(options)
-        const mode = sanitizeMode(flags.get('mode'))
-        const label = sanitizeLabel(
-          flags.get('label'),
-          mode === 'pages-images' ? 'pages-images' : 'pages',
-        )
-        const keepWorkdir = flags.has('keep-workdir')
-        await cycle({ mode, label, eleventyArgs: passthrough, keepWorkdir })
-=======
         const { flags, passthrough } = splitCliArgs(argv)
         const map = parseFlagMap(flags)
         await cycle({
@@ -459,7 +312,6 @@
           eleventyArgs: passthrough,
           keepWorkdir: map.has('--keep-workdir') || appliedPreset.keepWorkdir || false,
         })
->>>>>>> 4ddcc224
         break
       }
       case 'doctor': {
@@ -480,10 +332,6 @@
   }
 }
 
-<<<<<<< HEAD
-if (process.argv[1] && path.resolve(process.argv[1]) === __filename) {
-=======
 if (import.meta.url === pathToFileURL(__filename).href) {
->>>>>>> 4ddcc224
   main()
 }