--- conflicted
+++ resolved
@@ -1,35 +1,10 @@
 #!/usr/bin/env node
-<<<<<<< HEAD
-=======
 // tools/doctor.mjs — hardened environment validation for LV pipeline
->>>>>>> 4ddcc224
 import { execFileSync } from 'node:child_process'
 import process from 'node:process'
 
 import { resolveChromium } from './resolve-chromium.mjs'
 
-<<<<<<< HEAD
-const MIN_NODE = '22.19.0'
-
-function compareSemver(a, b) {
-  const pa = String(a).split('.').map((part) => Number.parseInt(part, 10) || 0)
-  const pb = String(b).split('.').map((part) => Number.parseInt(part, 10) || 0)
-  const length = Math.max(pa.length, pb.length)
-  for (let index = 0; index < length; index++) {
-    const diff = (pa[index] || 0) - (pb[index] || 0)
-    if (diff !== 0) return diff
-  }
-  return 0
-}
-
-function readNpmVersion() {
-  try {
-    const out = execFileSync('npm', ['--version'], {
-      encoding: 'utf8',
-      stdio: ['ignore', 'pipe', 'ignore'],
-    })
-    return out.trim()
-=======
 function compareVersions(a = '', b = '') {
   const normalize = (value) =>
     String(value).split('.').map((part) => Number.parseInt(part, 10) || 0)
@@ -44,69 +19,11 @@
   try {
     return execFileSync(command, args, { stdio: ['ignore', 'pipe', 'ignore'], encoding: 'utf8' })
       .trim()
->>>>>>> 4ddcc224
   } catch {
     return null
   }
 }
 
-<<<<<<< HEAD
-const nodeVersion = process.versions.node
-const nodeOk = compareSemver(nodeVersion, MIN_NODE) >= 0
-const npmVersion = readNpmVersion()
-const npmOk = Boolean(npmVersion)
-
-let chromiumPath = ''
-let chromiumOk = false
-let chromiumError = ''
-try {
-  chromiumPath = resolveChromium()
-  chromiumOk = true
-} catch (error) {
-  chromiumError = error instanceof Error ? error.message : String(error)
-}
-
-const ciValue = process.env.CI ?? '(undefined)'
-
-const rows = [
-  {
-    label: 'Node',
-    value: nodeVersion,
-    detail: `>= ${MIN_NODE}`,
-    ok: nodeOk,
-  },
-  {
-    label: 'npm',
-    value: npmVersion || '(missing)',
-    detail: '',
-    ok: npmOk,
-  },
-  {
-    label: 'Chromium',
-    value: chromiumPath || '(missing)',
-    detail: chromiumError,
-    ok: chromiumOk,
-  },
-  {
-    label: 'CI env',
-    value: String(ciValue),
-    detail: '',
-    ok: true,
-  },
-]
-
-let allOk = true
-for (const row of rows) {
-  const mark = row.ok ? '✓' : '✗'
-  console.log(`${mark} ${row.label}: ${row.value}${row.detail ? ` (${row.detail})` : ''}`)
-  if (!row.ok) allOk = false
-}
-
-if (allOk) {
-  console.log('\nEnvironment looks good.')
-} else {
-  console.log('\nEnvironment issues detected.')
-=======
 const results = []
 
 const nodeVersion = process.versions.node
@@ -154,11 +71,6 @@
 if (!allOk) {
   console.error('\nEnvironment checks failed.')
   process.exit(1)
->>>>>>> 4ddcc224
 }
 
-if (!chromiumOk) {
-  process.exitCode = 1
-} else if (!nodeOk || !npmOk) {
-  process.exitCode = 1
-}+console.log('\nEnvironment looks good.')