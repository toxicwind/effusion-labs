#!/usr/bin/env bash
set -u

: "${LLM_VERBOSE:=1}"
: "${LLM_HIJACK_DISABLE:=0}"
: "${LLM_FOLD_WIDTH:=4000}"
: "${LLM_TAIL_BLOCK:=1}"
: "${LLM_TAIL_MAX_LINES:=5000}"
: "${LLM_TAIL_ALLOW_CMDS:=}"
: "${LLM_IDLE_SECS:=${LLM_HEARTBEAT_SECS:-7}}"
: "${LLM_CAT_MAX_BYTES:=0}"
: "${LLM_DEPS_AUTOINSTALL:=1}"
: "${LLM_ALIAS_CAT:=1}"
: "${LLM_GIT_HOOKS:=1}"
: "${LLM_GLOBAL_HEARTBEAT:=1}"
: "${LLM_GLOBAL_HB_TIMEOUT_S:=300}"

_llm_ts(){ date -u +"%Y-%m-%dT%H:%M:%SZ"; }
_llm_emit(){ [[ "${LLM_VERBOSE}" != "1" ]] && return 0; local ts=$(_llm_ts); printf '::notice:: LLM-GUARD ts=%s' "$ts" >&2; while [[ $# -gt 0 ]];do printf ' %s' "$1" >&2; shift; done; printf '\n' >&2; [[ -n "${GITHUB_STEP_SUMMARY:-}" ]] && { printf 'LLM-GUARD %s ' "$ts" >>"$GITHUB_STEP_SUMMARY"; printf '%s ' "$@" >>"$GITHUB_STEP_SUMMARY"; printf '\n' >>"$GITHUB_STEP_SUMMARY"; }; }
_llm_on(){ [[ "${1:-1}" == "1" || "${1:-1}" == "true" ]]; }
_llm_fold(){ command -v fold >/dev/null 2>&1 && fold -w "${LLM_FOLD_WIDTH:-4000}" -s || cat; }
_llm_has(){ command -v "$1" >/dev/null 2>&1; }
_llm_linebuf(){ _llm_has stdbuf && stdbuf -oL -eL "$@" || "$@"; }

repo_root="$(cd "$(dirname "${BASH_SOURCE[0]}")/.." && pwd 2>/dev/null || pwd)"
_llm_emit event=bootstrap.start repo_root="$repo_root" fold="$LLM_FOLD_WIDTH"

if [[ "${LLM_DEPS_AUTOINSTALL}" == "1" ]]; then
  mkdir -p "$repo_root/tmp"; DEPS_HASH_FILE="$repo_root/tmp/.llm_deps_hash"
  hash_inputs=(); [[ -f "$repo_root/package-lock.json" ]] && hash_inputs+=("$repo_root/package-lock.json")
  [[ -f "$repo_root/markdown_gateway/requirements.txt" ]] && hash_inputs+=("$repo_root/markdown_gateway/requirements.txt")
  if (( ${#hash_inputs[@]} )); then
    if _llm_has sha256sum; then current_hash="$(cat "${hash_inputs[@]}" | sha256sum | awk '{print $1}')"; else current_hash="$(cat "${hash_inputs[@]}" | shasum -a 256 | awk '{print $1}')"; fi
    stored_hash="$( [[ -f "$DEPS_HASH_FILE" ]] && cat "$DEPS_HASH_FILE" || printf '' )"
    if [[ -n "$current_hash" && "$current_hash" != "$stored_hash" ]]; then
      _llm_emit event=bootstrap.deps.install node=ci python=requirements.txt
      CI=${CI:-false} npm ci || true
      if [[ -f "$repo_root/markdown_gateway/requirements.txt" ]]; then
        if _llm_has python; then python -m pip install -r "$repo_root/markdown_gateway/requirements.txt" || true
        else pip install -r "$repo_root/markdown_gateway/requirements.txt" || true; fi
      fi
      echo "$current_hash" > "$DEPS_HASH_FILE"
    else
      _llm_emit event=bootstrap.deps.unchanged
    fi
  fi
fi

_prettier_bin(){ local bin_local; bin_local="$(git rev-parse --show-toplevel 2>/dev/null)/node_modules/.bin/prettier"; [[ -x "$bin_local" ]] && { echo "$bin_local"; return 0; }; command -v npx >/dev/null 2>&1 && { echo "npx --no-install prettier"; return 0; }; echo ""; return 1; }
llm_cat(){
  local p="$1"; if [[ ! -f "$p" ]]; then command cat -vt -- "$p" | _llm_fold; return; fi
  local size ext parser bin; size=$(wc -c <"$p" 2>/dev/null || echo 0); ext="${p##*.}"; parser=""
  case "$ext" in js|mjs|cjs) parser="babel";; ts|tsx) parser="babel-ts";; json|jsonl) parser="json";; md|markdown) parser="markdown";; html|htm) parser="html";; css|pcss) parser="css";; yml|yaml) parser="yaml";; esac
  bin="$(_prettier_bin || true)"
  if [[ -n "$parser" && -n "$bin" && ( "$LLM_CAT_MAX_BYTES" -eq 0 || "$size" -le "$LLM_CAT_MAX_BYTES" ) ]]; then
    _llm_emit cat.format file="$p" bytes="$size" parser="$parser"
    command cat -- "$p" | $bin --parser "$parser" --print-width "${LLM_FOLD_WIDTH:-100}" 2>/dev/null | _llm_fold
  else
    _llm_emit cat.raw file="$p" bytes="$size" reason="$([[ -z "$bin" ]] && echo no-prettier || ([[ -z "$parser" ]] && echo unknown-type || echo size-cap))"
    command cat -vt -- "$p" | _llm_fold
  fi
}
export -f llm_cat
[[ "${LLM_ALIAS_CAT}" == "1" ]] && alias cat='llm_cat'

tail(){
  local follow=0 file="" args=()
  for a in "$@"; do [[ "$a" == "-f" || "$a" == "-F" ]] && follow=1; args+=("$a"); [[ -f "$a" ]] && file="$a"; done
  if _llm_on "${LLM_TAIL_BLOCK:-1}" && (( follow )); then
    if [[ -n "${LLM_TAIL_ALLOW_CMDS:-}" && "${BASH_COMMAND:-}" =~ ${LLM_TAIL_ALLOW_CMDS} ]]; then
<<<<<<< HEAD
      _llm_emit tail.pass reason=allowlist args="$*"
      command tail "$@"; local status=$?; _llm_emit tail.complete status="$status"; return $status
    fi
    for ((i=$#; i>=1; --i)); do
      if [[ -f "${!i}" ]]; then outfile="${!i}"; break; fi
    done
    if [[ -n "${outfile:-}" ]]; then
      _llm_emit tail.block file="$outfile" lines="${LLM_TAIL_MAX_LINES:-5000}" folded="${LLM_FOLD_WIDTH:-4000}"
      command tail -n "${LLM_TAIL_MAX_LINES:-5000}" -- "$outfile" | fold -w "${LLM_FOLD_WIDTH:-4000}" -s
      local status=${PIPESTATUS[0]}; _llm_emit tail.complete file="$outfile" status="$status"; return $status
    fi
  fi
  _llm_emit tail.pass args="$*"
  if command -v stdbuf >/dev/null 2>&1; then
    command tail "$@" | stdbuf -o0 -e0 cat | fold -w "${LLM_FOLD_WIDTH:-4000}" -s
    local status=${PIPESTATUS[0]}; _llm_emit tail.complete args="$*" status="$status"; return $status
  else
    command tail "$@" | fold -w "${LLM_FOLD_WIDTH:-4000}" -s
    local status=${PIPESTATUS[0]}; _llm_emit tail.complete args="$*" status="$status"; return $status
=======
      _llm_emit event=tail.pass reason=allowlist args="$(printf '%q ' "$@")"; command tail "$@" | _llm_fold
    else
      local n="${LLM_TAIL_MAX_LINES:-5000}"; _llm_emit event=tail.block file="$file" lines="$n"; command tail -n "$n" -- "$file" | _llm_fold
    fi
  else
    _llm_emit event=tail.pass args="$(printf '%q ' "$@")"
    if _llm_has stdbuf; then command tail "${args[@]}" | stdbuf -o0 -e0 cat | _llm_fold; else command tail "${args[@]}" | _llm_fold; fi
>>>>>>> 91769ec2
  fi
}
export -f tail

llm_run(){
  local out="/tmp/llm-run.$$.log" idle="${LLM_IDLE_SECS:-7}" id="r$$-$(date +%s)-$RANDOM" tail_on_complete=0
  while [[ $# -gt 0 ]]; do case "$1" in --out) out="$2"; shift 2;; --idle) idle="$2"; shift 2;; --id) id="$2"; shift 2;; --tail) tail_on_complete="$2"; shift 2;; --) shift; break;; *) break;; esac; done
  [[ $# -ge 1 ]] || { _llm_emit event=run.error id="$id" err=no-command; return 2; }
  : >"$out" 2>/dev/null || true
  local lock="/tmp/llm-run.${id}.lock"; printf '%s\n' "$$" > "$lock" 2>/dev/null || true
  local start=$(date +%s) status=0 pipe="$out.pipe.$$"; mkfifo "$pipe" || { _llm_emit event=run.error id="$id" err=fifo-fail; rm -f "$lock"; return 2; }
  _llm_emit event=run.start id="$id" out="$out" cmd="$(printf '%q ' "$@")"
  ( set -o pipefail; bash -lc 'exec "$@"' _ llm "$@" >"$pipe" 2>&1 ) & child=$!
  ( cat "$pipe" | _llm_fold | tee -a -- "$out" ) & reader=$!
  ( last=0; while kill -0 "$child" 2>/dev/null; do sz=$(wc -c <"$out" 2>/dev/null || echo 0); if (( sz==last )); then _llm_emit event=run.idle id="$id" idle_secs="$idle"; else last=$sz; fi; sleep "$idle"; done ) & wd=$!
  trap '_llm_emit event=run.interrupt id='"$id"'; kill -TERM '"$child"' 2>/dev/null || true; sleep 2; _llm_emit event=run.tail id='"$id"' lines=80; command tail -n 80 -- "'"$out"'" | _llm_fold; kill '"$reader $wd"' 2>/dev/null || true; rm -f "'"$pipe"'" "'"$lock"'"; exit 130' INT
  wait "$child"; status=$?
  kill "$reader" "$wd" 2>/dev/null || true
  rm -f "$pipe" "$lock"
  local dur=$(( $(date +%s) - start ))
  _llm_emit event=run.complete id="$id" status="$status" duration_s="$dur"
  if (( tail_on_complete > 0 )); then _llm_emit event=run.tail id="$id" lines="$tail_on_complete"; command tail -n "$tail_on_complete" -- "$out" | _llm_fold; fi
  return "$status"
}
export -f llm_run

_llm_rewrite(){
  [[ "${LLM_HIJACK_DISABLE:-0}" == "1" ]] && return 0
  [[ -z "${BASH_COMMAND:-}" ]] && return 0
  [[ "${_LLM_REWRITE_ACTIVE:-}" == "1" ]] && return 0
  local c="$BASH_COMMAND"
  if [[ "$c" =~ ^[[:space:]]*(.+)[[:space:]]\>[\> ]*[[:space:]]*([^[:space:];&\|]+)[[:space:]]*((2\>\&1)*)[[:space:]]*&&[[:space:]]*tail ]]; then
    local base="${BASH_REMATCH[1]}" out="${BASH_REMATCH[2]}"; _LLM_REWRITE_ACTIVE=1
    _llm_emit event=rewrite.chain op=">+tail" out="$out"
    BASH_COMMAND="llm_run --out $(printf %q "$out") -- $base"; return 0
  fi
  if [[ "$c" =~ [[:space:]](1?\>\>|\>)[[:space:]]*([^[:space:]&|;]+)[[:space:]]*(2\>\&1)?[[:space:]]*$ ]] && [[ ! "$c" =~ \| ]] && [[ ! "$c" =~ \&\& ]] && [[ ! "$c" =~ \|\| ]]; then
    local op="${BASH_REMATCH[1]}" outfile="${BASH_REMATCH[2]}" base="${c%${BASH_REMATCH[0]}}"; local tee_flag=""; case "$op" in '>>'|'1>>') tee_flag='-a';; esac; _LLM_REWRITE_ACTIVE=1
    _llm_emit event=rewrite.redirect op="$op" file="$outfile"
    ( set -o pipefail; bash -c "$base" 2>&1 ) | _llm_fold | tee $tee_flag -- "$outfile"; local s=${PIPESTATUS[0]}
    _LLM_REWRITE_ACTIVE=; BASH_COMMAND=:
    return "$s"
  fi
}
trap _llm_rewrite DEBUG
export -f _llm_rewrite

if [[ "${LLM_GIT_HOOKS:-0}" == "1" ]]; then
  for hook in post-checkout post-merge; do
    hp="$repo_root/.git/hooks/$hook"
    printf '%s\n' '#!/usr/bin/env bash' 'set -euo pipefail' \
      'repo_root="$(git rev-parse --show-toplevel 2>/dev/null || pwd)"' \
      '. "$repo_root/scripts/llm-bootstrap.sh" 2>/dev/null || true' > "$hp"
    chmod +x "$hp"
  done
  _llm_emit event=hooks.installed hooks="post-checkout,post-merge"
fi

_llm_hb_global(){
  local interval=$(( ${LLM_IDLE_SECS:-7} * 4 )); (( interval < 30 )) && interval=30
  local stop_after="${LLM_GLOBAL_HB_TIMEOUT_S:-600}" start=$(date +%s)
  while true; do
    if compgen -G "/tmp/llm-run.*.lock" >/dev/null; then sleep "$interval"; continue; fi
    printf '::notice:: LLM-GUARD ts=%s event=heartbeat interval=%ss\n' "$(_llm_ts)" "$interval" >&2
    [[ "$stop_after" -gt 0 ]] && (( $(date +%s) - start >= stop_after )) && break
    sleep "$interval"
  done
}
if [[ "${LLM_GLOBAL_HEARTBEAT:-0}" == "1" ]]; then
  if [[ -z "${_LLM_HB_GLOBAL_PID:-}" ]] || ! kill -0 "${_LLM_HB_GLOBAL_PID}" 2>/dev/null; then
    _llm_hb_global & export _LLM_HB_GLOBAL_PID=$!
    trap 'kill "${_LLM_HB_GLOBAL_PID}" 2>/dev/null || true' EXIT
    _llm_emit event=heartbeat.enabled scope=global timeout_s="${LLM_GLOBAL_HB_TIMEOUT_S}"
  fi
fi

_llm_emit event=tip text='Prefer: llm_run --out /tmp/unit.log -- npm test ; Avoid: npm test >/tmp/unit.log && tail -n 20 /tmp/unit.log'
_llm_emit event=bootstrap.ready fold="$LLM_FOLD_WIDTH" idle="$LLM_IDLE_SECS" tail_block="$LLM_TAIL_BLOCK" hijack="$LLM_HIJACK_DISABLE"
_llm_emit event=bootstrap.done summary="llm_run pid-scoped; chain+redirect rewrites; tail fold; deps:auto=${LLM_DEPS_AUTOINSTALL}; hooks=${LLM_GIT_HOOKS}; hb.global=${LLM_GLOBAL_HEARTBEAT}"
printf 'LLM-GUARD summary: fold=%s idle=%s tail_block=%s hijack=%s hooks=%s hb_global=%s\n' "$LLM_FOLD_WIDTH" "$LLM_IDLE_SECS" "$LLM_TAIL_BLOCK" "$LLM_HIJACK_DISABLE" "$LLM_GIT_HOOKS" "$LLM_GLOBAL_HEARTBEAT" >&2<|MERGE_RESOLUTION|>--- conflicted
+++ resolved
@@ -63,41 +63,29 @@
 export -f llm_cat
 [[ "${LLM_ALIAS_CAT}" == "1" ]] && alias cat='llm_cat'
 
-tail(){
+tail() {
   local follow=0 file="" args=()
   for a in "$@"; do [[ "$a" == "-f" || "$a" == "-F" ]] && follow=1; args+=("$a"); [[ -f "$a" ]] && file="$a"; done
   if _llm_on "${LLM_TAIL_BLOCK:-1}" && (( follow )); then
     if [[ -n "${LLM_TAIL_ALLOW_CMDS:-}" && "${BASH_COMMAND:-}" =~ ${LLM_TAIL_ALLOW_CMDS} ]]; then
-<<<<<<< HEAD
-      _llm_emit tail.pass reason=allowlist args="$*"
-      command tail "$@"; local status=$?; _llm_emit tail.complete status="$status"; return $status
+      _llm_emit event=tail.pass reason=allowlist args="$(printf '%q ' "$@")"
+      command tail "$@" | _llm_fold
+      local status=${PIPESTATUS[0]}; _llm_emit event=tail.complete status="$status"; return $status
     fi
-    for ((i=$#; i>=1; --i)); do
-      if [[ -f "${!i}" ]]; then outfile="${!i}"; break; fi
-    done
-    if [[ -n "${outfile:-}" ]]; then
-      _llm_emit tail.block file="$outfile" lines="${LLM_TAIL_MAX_LINES:-5000}" folded="${LLM_FOLD_WIDTH:-4000}"
-      command tail -n "${LLM_TAIL_MAX_LINES:-5000}" -- "$outfile" | fold -w "${LLM_FOLD_WIDTH:-4000}" -s
-      local status=${PIPESTATUS[0]}; _llm_emit tail.complete file="$outfile" status="$status"; return $status
+    if [[ -n "$file" ]]; then
+      local n="${LLM_TAIL_MAX_LINES:-5000}"
+      _llm_emit event=tail.block file="$file" lines="$n" folded="${LLM_FOLD_WIDTH:-4000}"
+      command tail -n "$n" -- "$file" | _llm_fold
+      local status=${PIPESTATUS}; _llm_emit event=tail.complete file="$file" status="$status"; return $status
     fi
   fi
-  _llm_emit tail.pass args="$*"
-  if command -v stdbuf >/dev/null 2>&1; then
-    command tail "$@" | stdbuf -o0 -e0 cat | fold -w "${LLM_FOLD_WIDTH:-4000}" -s
-    local status=${PIPESTATUS[0]}; _llm_emit tail.complete args="$*" status="$status"; return $status
+  _llm_emit event=tail.pass args="$(printf '%q ' "$@")"
+  if _llm_has stdbuf; then
+    command tail "${args[@]}" | stdbuf -o0 -e0 cat | _llm_fold
   else
-    command tail "$@" | fold -w "${LLM_FOLD_WIDTH:-4000}" -s
-    local status=${PIPESTATUS[0]}; _llm_emit tail.complete args="$*" status="$status"; return $status
-=======
-      _llm_emit event=tail.pass reason=allowlist args="$(printf '%q ' "$@")"; command tail "$@" | _llm_fold
-    else
-      local n="${LLM_TAIL_MAX_LINES:-5000}"; _llm_emit event=tail.block file="$file" lines="$n"; command tail -n "$n" -- "$file" | _llm_fold
-    fi
-  else
-    _llm_emit event=tail.pass args="$(printf '%q ' "$@")"
-    if _llm_has stdbuf; then command tail "${args[@]}" | stdbuf -o0 -e0 cat | _llm_fold; else command tail "${args[@]}" | _llm_fold; fi
->>>>>>> 91769ec2
+    command tail "${args[@]}" | _llm_fold
   fi
+  local status=${PIPESTATUS}; _llm_emit event=tail.complete args="$(printf '%q ' "$@")" status="$status"; return $status
 }
 export -f tail
 
