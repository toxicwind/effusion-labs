<<<<<<< HEAD
console.log('[lvreport] global data module loaded')

import fss from 'node:fs'
import fs from 'node:fs/promises'
import path from 'node:path'
import process from 'node:process'
import { fileURLToPath, pathToFileURL } from 'node:url'

import MiniSearch from 'minisearch'

import { cacheRemoteImage } from '../lib/cache/remote-images.mjs'

// This file is a data helper for Eleventy. It reads the summary and
// cache data produced by the crawler (update‑dataset.mjs) and exposes
// derived structures that the report template can consume. It has
// been updated to surface new lifecycle metrics (added, removed,
// active, total, duplicates, purged) introduced by the enhanced
// crawler, along with aggregated lists of unique images and products
// derived directly from the canonical item metadata shards.

const __dirname = path.dirname(fileURLToPath(import.meta.url))

// Paths into the generated LV image atlas structure. Adjust these if
// your project layout differs.
const LV_DATASET_ROOT = process.env.LV_IMAGES_DATASET_ROOT
  ? path.resolve(process.env.LV_IMAGES_DATASET_ROOT)
  : path.resolve(__dirname, '../content/projects/lv-images')
const GENERATED_DIR = path.join(LV_DATASET_ROOT, 'generated')
const LV_BASE = path.join(GENERATED_DIR, 'lv')
const CACHE_DIR = path.join(LV_BASE, 'cache')
const ROBOTS_DIR = path.join(CACHE_DIR, 'robots')
const SITEMAPS_DIR = path.join(CACHE_DIR, 'sitemaps')
const ITEMS_DIR = path.join(LV_BASE, 'items')
const PAGE_CACHE_INDEX_JSON = path.join(CACHE_DIR, 'pages', 'index.json')
const IMAGE_CACHE_INDEX_JSON = path.join(CACHE_DIR, 'images', 'index.json')
const REPORT_TEMPLATE_DIR = path.resolve(__dirname, '../content/projects/lv-images')
const SUMMARY_JSON = path.join(LV_BASE, 'summary.json')
const URLMETA_JSON = path.join(CACHE_DIR, 'urlmeta.json')
const BLACKLIST_JSON = path.join(LV_BASE, 'hosts', 'blacklist.json')
const ITEMS_META_JSON = path.join(LV_BASE, 'items-meta.json')
// Runs history file captures recent run records with metrics.  Each
// entry is an object { timestamp, metrics, totals }.  Only the last
// 5 runs are retained in update‑dataset.  This path mirrors the
// location used by the crawler.
const RUNS_HISTORY_JSON = path.join(LV_BASE, 'runs-history.json')
const BUNDLE_MANIFEST_JSON = path.join(GENERATED_DIR, 'lv.bundle.json')
const BUNDLE_ARCHIVE_PATH = path.join(GENERATED_DIR, 'lv.bundle.tgz')

const PROJECT_ROOT = path.resolve(__dirname, '..', '..')
const DATA_CACHE_DIR = path.join(PROJECT_ROOT, '.cache', 'eleventy-data')
const REPORT_CACHE_FILE = path.join(DATA_CACHE_DIR, 'lvreport.json')
const DATASET_REPORT_FILE = path.join(LV_BASE, 'lvreport.dataset.json')
const CACHE_SIGNATURE_VERSION = 1
const CACHE_SIGNATURE_TARGETS = [
  SUMMARY_JSON,
  URLMETA_JSON,
  BLACKLIST_JSON,
  ITEMS_META_JSON,
  RUNS_HISTORY_JSON,
  BUNDLE_MANIFEST_JSON,
  BUNDLE_ARCHIVE_PATH,
  ITEMS_DIR,
  ROBOTS_DIR,
  SITEMAPS_DIR,
]

// Helper to load JSON files with a fallback.
async function loadJSON(p, fallback) {
  try {
    const data = await fs.readFile(p, 'utf8')
    return JSON.parse(data)
  } catch {
    return fallback
  }
}

async function fileExists(p) {
  try {
    await fs.access(p)
    return true
  } catch {
    return false
  }
}

async function readCachedReport() {
  try {
    const raw = await fs.readFile(REPORT_CACHE_FILE, 'utf8')
    const parsed = JSON.parse(raw)
    if (parsed?.cacheVersion !== CACHE_SIGNATURE_VERSION) {
      return null
    }
    if (!parsed.signature || parsed.payload == null) {
      return null
    }
    return parsed
  } catch {
    return null
  }
}

async function writeCachedReport(signature, payload) {
  try {
    await fs.mkdir(DATA_CACHE_DIR, { recursive: true })
    const body = JSON.stringify(
      {
        cacheVersion: CACHE_SIGNATURE_VERSION,
        signature,
        cachedAt: new Date().toISOString(),
        payload,
      },
      null,
      2,
    )
    await fs.writeFile(REPORT_CACHE_FILE, body, 'utf8')
  } catch (error) {
    console.warn(`[lvreport] cache write failed: ${error?.message || error}`)
  }
}

async function readDatasetReport() {
  try {
    const raw = await fs.readFile(DATASET_REPORT_FILE, 'utf8')
    const parsed = JSON.parse(raw)
    if (parsed?.cacheVersion !== CACHE_SIGNATURE_VERSION) {
      return null
    }
    if (!parsed.signature || parsed.payload == null) {
      return null
    }
    return parsed
  } catch {
    return null
  }
}

async function writeDatasetReport(signature, payload) {
  try {
    await fs.mkdir(LV_BASE, { recursive: true })
    const body = JSON.stringify(
      {
        cacheVersion: CACHE_SIGNATURE_VERSION,
        signature,
        cachedAt: new Date().toISOString(),
        payload,
      },
      null,
      2,
    )
    await fs.writeFile(DATASET_REPORT_FILE, body, 'utf8')
  } catch (error) {
    console.warn(`[lvreport] dataset cache write failed: ${error?.message || error}`)
  }
}

async function persistReportOutputs(
  signature,
  payload,
  { writeCache = true, writeDataset = true } = {},
) {
  const tasks = []
  if (writeCache) tasks.push(writeCachedReport(signature, payload))
  if (writeDataset) tasks.push(writeDatasetReport(signature, payload))
  await Promise.all(tasks)
}

async function statFingerprint(target) {
  try {
    const stat = await fs.stat(target)
    const mtime = Math.floor(Number(stat.mtimeMs || 0))
    if (stat.isDirectory()) {
      return `dir:${mtime}`
    }
    return `file:${stat.size}:${mtime}`
  } catch {
    return 'missing'
  }
}

async function computeSignature() {
  const entries = []
  for (const target of CACHE_SIGNATURE_TARGETS) {
    const key = path.relative(PROJECT_ROOT, target) || path.resolve(target)
    const fingerprint = await statFingerprint(target)
    entries.push([key, fingerprint])
  }
  entries.sort((a, b) => a[0].localeCompare(b[0]))
  return { version: CACHE_SIGNATURE_VERSION, entries }
}
=======
// src/_data/lvreport.js — prefers decoded robots JSON, falls back to text parser

import fs from "node:fs/promises";
import path from "node:path";
import { fileURLToPath } from "node:url";

import MiniSearch from "minisearch";

const __dirname = path.dirname(fileURLToPath(import.meta.url));
const LV_BASE = path.resolve(__dirname, "../content/projects/lv-images/generated/lv");
const GENERATED_DIR = path.resolve(LV_BASE, "..");
const CACHE_DIR = path.join(LV_BASE, "cache");
const ROBOTS_DIR = path.join(CACHE_DIR, "robots");
const SITEMAPS_DIR = path.join(CACHE_DIR, "sitemaps");
const ITEMS_DIR = path.join(LV_BASE, "items");

const SUMMARY_JSON = path.join(LV_BASE, "summary.json");
const URLMETA_JSON = path.join(CACHE_DIR, "urlmeta.json");
const BLACKLIST_JSON = path.join(LV_BASE, "hosts", "blacklist.json");
const ITEMS_META_JSON = path.join(LV_BASE, "items-meta.json");
const ALL_IMAGES_JSON = path.join(LV_BASE, "all-images.json");
const ALL_PRODUCTS_JSON = path.join(LV_BASE, "all-products.json");
const RUNS_HISTORY_JSON = path.join(LV_BASE, "runs-history.json");
const BUNDLE_MANIFEST_JSON = path.join(GENERATED_DIR, "lv.bundle.json");
const BUNDLE_ARCHIVE_PATH = path.join(GENERATED_DIR, "lv.bundle.tgz");
const DATASET_REPORT_JSON = path.join(LV_BASE, "lvreport.dataset.json");
>>>>>>> 4ddcc224

const MINI_SEARCH_OPTIONS = {
    fields: ["title", "description", "tags"],
    storeFields: ["id", "title", "description", "href", "section", "badge", "tags", "meta"],
    searchOptions: {
        boost: { title: 2, tags: 1.5 },
        prefix: true,
        fuzzy: 0.2,
    },
};

async function loadJSON(p, fb) { try { return JSON.parse(await fs.readFile(p, "utf8")); } catch { return fb; } }
async function pathExists(p) { try { await fs.access(p); return true; } catch { return false; } }
async function loadDecodedRobots(host) {
    const decodedPath = path.join(ROBOTS_DIR, `${host}.json`);
    try { return JSON.parse(await fs.readFile(decodedPath, "utf8")); } catch { return null; }
}

function buildReverseUrlmeta(urlmeta) {
    const m = new Map();
    for (const [u, v] of Object.entries(urlmeta || {})) {
        if (v?.path) m.set(path.resolve(v.path), { url: u, status: v.status ?? "", contentType: v.contentType || "" });
    }
    return m;
}

async function* walk(dir) {
    try {
        const entries = await fs.readdir(dir, { withFileTypes: true });
        for (const e of entries) {
            const p = path.join(dir, e.name);
            if (e.isDirectory()) yield* walk(p);
            else yield p;
        }
    } catch { }
}

async function sampleItems(dir, max = 60) {
    const out = [];
    try {
        const names = (await fs.readdir(dir)).filter((n) => n.endsWith(".ndjson")).sort();
        for (const name of names) {
            const full = path.join(dir, name);
            const fd = await fs.open(full, "r");
            const stat = await fd.stat();
            const len = Math.min(stat.size, 1_500_000);
            const buf = Buffer.alloc(len);
            await fd.read(buf, 0, len, 0);
            await fd.close();
            const lines = buf.toString("utf8").split(/\r?\n/).filter(Boolean);
            for (const line of lines) {
                try {
                    const obj = JSON.parse(line);
                    if (obj?.src) out.push(obj);
                    if (out.length >= max) return out;
                } catch { }
            }
        }
    } catch { }
    return out;
}

// Fallback minimal parser for robots.txt (used only if no decoded JSON exists)
function parseRobots(text) {
    const groups = [];
    const other = {};
    let cur = null;
    let ruleCount = 0;

    const lines = (text || "").split(/\r?\n/);
    for (const raw of lines) {
        const line = raw.trim();
        if (!line || line.startsWith("#")) continue;
        const m = line.match(/^([A-Za-z][A-Za-z\-]*)\s*:\s*(.+)$/);
        if (!m) continue;
        const key = m[1].toLowerCase();
        const val = m[2].trim();

        if (key === "user-agent") {
            cur = { agents: new Set([val.toLowerCase()]), rules: [] };
            groups.push(cur);
            continue;
        }
        if (!cur) { cur = { agents: new Set(["*"]), rules: [] }; groups.push(cur); }

        if (["allow", "disallow", "noindex", "crawl-delay", "sitemap"].includes(key)) {
            cur.rules.push({ type: key, path: val });
            ruleCount++;
        } else {
            const nk = key.replace(/[^a-z0-9]+/gi, "_");
            (other[nk] ||= []).push(val);
        }
    }

    const merged = { allow: [], disallow: [], noindex: [], crawlDelay: null, sitemaps: [] };
    for (const g of groups) {
        for (const r of g.rules) {
            if (r.type === "allow") merged.allow.push(r.path);
            if (r.type === "disallow") merged.disallow.push(r.path);
            if (r.type === "noindex") merged.noindex.push(r.path);
            if (r.type === "crawl-delay") {
                const n = Number(r.path);
                if (!Number.isNaN(n)) merged.crawlDelay = merged.crawlDelay == null ? n : Math.min(merged.crawlDelay, n);
            }
            if (r.type === "sitemap") merged.sitemaps.push(r.path);
        }
    }
    return { groups, merged, other, hasRules: ruleCount > 0 };
}

function classifySitemap(url) {
    const u = String(url).toLowerCase();
    if (u.includes("sitemap-image")) return "image";
    if (u.includes("sitemap-product")) return "product";
    if (u.includes("sitemap-content")) return "content";
    if (u.includes("sitemap-catalog")) return "catalog";
    if (u.endsWith("/sitemap.xml") || /\/sitemap[^/]*\.xml(\.gz)?$/.test(u)) return "index";
    return "other";
}

const STATUS_NAME = {
    301: "Moved Permanently", 302: "Found", 307: "Temporary Redirect", 308: "Permanent Redirect",
    400: "Bad Request", 401: "Unauthorized", 403: "Forbidden", 404: "Not Found", 410: "Gone",
    429: "Too Many Requests", 500: "Internal Server Error", 503: "Service Unavailable"
};

const ROBOTS_CATEGORY_META = {
    ok: { label: "Valid robots.txt", tone: "ok", issue: false },
    "html-error": { label: "HTML error page", tone: "error", issue: true },
    "json-error": { label: "JSON error", tone: "error", issue: true },
    json: { label: "JSON payload", tone: "info", issue: false },
    text: { label: "Plain text (no directives)", tone: "warn", issue: true },
    empty: { label: "Empty response", tone: "error", issue: true },
    "no-cache": { label: "No cached copy", tone: "warn", issue: true }
};

const DOC_CATEGORY_META = {
    xml: { label: "XML document", tone: "ok", issue: false },
    "html-error": { label: "HTML error page", tone: "error", issue: true },
    "json-error": { label: "JSON error", tone: "error", issue: true },
    json: { label: "JSON payload", tone: "info", issue: false },
    "robots-txt": { label: "Robots/text directives", tone: "info", issue: false },
    text: { label: "Plain text", tone: "info", issue: false },
    gzip: { label: "Compressed (.gz)", tone: "warn", issue: true },
    empty: { label: "Empty response", tone: "error", issue: true },
    unknown: { label: "Unclassified", tone: "warn", issue: true }
};

function normalizeReason(reason) {
    if (!reason) return "";
    return reason.replace(/<[^>]+>/g, " ").replace(/\s+/g, " ").trim();
}
function formatHttpStatus(code, reason) {
    if (!code) return normalizeReason(reason);
    const label = normalizeReason(reason) || STATUS_NAME[code] || "";
    return label ? `${code} ${label}` : String(code);
}
function extractHttpStatus(text) {
    if (!text) return null;
    const trimmed = text.trim();
    if (!trimmed) return null;

    if (trimmed.startsWith("{") || trimmed.startsWith("[")) {
        try {
            const obj = JSON.parse(trimmed);
            if (typeof obj?.statusCode === "number") {
                const code = obj.statusCode;
                const reason = obj.error || obj.message || STATUS_NAME[code] || "";
                return { code, reason: normalizeReason(reason) };
            }
        } catch { }
    }
    const titleMatch = trimmed.match(/<title>\s*(\d{3})\s*([^<]*)/i);
    if (titleMatch) return { code: Number(titleMatch[1]), reason: normalizeReason(titleMatch[2]) };
    const h1Match = trimmed.match(/<h1>\s*(\d{3})\s*([^<]*)/i);
    if (h1Match) return { code: Number(h1Match[1]), reason: normalizeReason(h1Match[2]) };

    const statusCodeMatch = trimmed.match(/\b(301|302|307|308|400|401|403|404|410|429|500|503)\b/);
    let code = statusCodeMatch ? Number(statusCodeMatch[1]) : null;

    let reason = null;
    if (/Forbidden/i.test(trimmed)) reason = "Forbidden";
    else if (/Unauthorized/i.test(trimmed)) reason = "Unauthorized";
    else if (/Not Found/i.test(trimmed) || /Cannot GET/i.test(trimmed)) reason = "Not Found";
    else if (/Too Many Requests/i.test(trimmed)) reason = "Too Many Requests";
    else if (/Service Unavailable|Unavailable/i.test(trimmed)) reason = "Service Unavailable";
    else if (/Access Denied/i.test(trimmed)) reason = "Access Denied";
    else if (/Bad Request/i.test(trimmed)) reason = "Bad Request";

    if (!code && reason) {
        const map = { Forbidden: 403, Unauthorized: 401, "Not Found": 404, "Too Many Requests": 429, "Service Unavailable": 503, "Access Denied": 403, "Bad Request": 400 };
        code = map[reason] || null;
    }
    if (code) return { code, reason: reason || STATUS_NAME[code] || "" };
    if (reason) return { code: null, reason };
    return null;
}

function classifyRobotsResponse(rawText, hasCached) {
    if (!hasCached) return { category: "no-cache", label: ROBOTS_CATEGORY_META["no-cache"].label, tone: ROBOTS_CATEGORY_META["no-cache"].tone, isIssue: true, httpStatus: null, httpLabel: "" };
    const trimmed = (rawText || "").trim();
    if (!trimmed) return { category: "empty", label: ROBOTS_CATEGORY_META.empty.label, tone: ROBOTS_CATEGORY_META.empty.tone, isIssue: true, httpStatus: null, httpLabel: "" };
    if (/<!DOCTYPE html|<html/i.test(trimmed.substring(0, 200))) {
        const status = extractHttpStatus(trimmed);
        const httpLabel = status ? formatHttpStatus(status.code, status.reason) : "HTML response";
        return { category: "html-error", label: httpLabel, tone: ROBOTS_CATEGORY_META["html-error"].tone, isIssue: true, httpStatus: status?.code ?? null, httpLabel };
    }
    if (trimmed.startsWith("{") || trimmed.startsWith("[")) {
        const status = extractHttpStatus(trimmed);
        const isError = !!status && typeof status.code === "number" && status.code >= 400;
        const category = isError ? "json-error" : "json";
        const meta = ROBOTS_CATEGORY_META[category] || ROBOTS_CATEGORY_META.json;
        const httpLabel = status ? formatHttpStatus(status.code, status.reason) : meta.label;
        return { category, label: httpLabel, tone: meta.tone, isIssue: meta.issue || isError, httpStatus: status?.code ?? null, httpLabel };
    }
    if (!/user-agent/i.test(trimmed)) {
        const meta = ROBOTS_CATEGORY_META.text;
        return { category: "text", label: meta.label, tone: meta.tone, isIssue: meta.issue, httpStatus: null, httpLabel: "" };
    }
    const meta = ROBOTS_CATEGORY_META.ok;
    return { category: "ok", label: meta.label, tone: meta.tone, isIssue: meta.issue, httpStatus: null, httpLabel: "" };
}

function formatBytes(bytes) {
    if (!bytes) return "0 B";
    const units = ["B", "KB", "MB", "GB", "TB"];
    let value = bytes; let idx = 0;
    while (value >= 1024 && idx < units.length - 1) { value /= 1024; idx++; }
    const decimals = value >= 100 ? 0 : value >= 10 ? 1 : 2;
    return `${value.toFixed(decimals)} ${units[idx]}`;
}

function truncatePreview(text, max = 320) {
    if (!text) return "";
    const trimmed = text.trim();
    if (trimmed.length <= max) return trimmed;
    return `${trimmed.slice(0, max).trim()}…`;
}

function cleanText(value) {
    if (value == null) return "";
    return String(value).replace(/\s+/g, " ").trim();
}

function deepClean(value) {
    if (Array.isArray(value)) {
        return value
            .map((entry) => deepClean(entry))
            .filter((entry) => entry !== undefined && entry !== null && entry !== "");
    }
    if (value && typeof value === "object") {
        const next = {};
        for (const [key, entry] of Object.entries(value)) {
            const cleaned = deepClean(entry);
            if (cleaned === undefined || cleaned === null) continue;
            if (typeof cleaned === "string" && cleaned.length === 0) continue;
            next[key] = cleaned;
        }
        return next;
    }
    if (typeof value === "string") return cleanText(value);
    return value;
}

function pushSearchDoc(list, doc) {
    if (!list) return;
    if (!doc || !doc.id) return;
    list.push({
        id: doc.id,
        section: doc.section || "general",
        title: cleanText(doc.title || ""),
        description: cleanText(doc.description || ""),
        href: doc.href || "",
        badge: doc.badge || "",
        tags: Array.isArray(doc.tags) ? doc.tags.filter(Boolean) : [],
        meta: doc.meta ? deepClean(doc.meta) : {},
    });
}

function upsertImage(map, entry) {
    const id = cleanText(entry?.id || "");
    if (!id) return null;
    const existing = map.get(id) || {
        id,
        src: "",
        basename: "",
        pageUrl: "",
        title: "",
        host: "",
        firstSeen: "",
        lastSeen: "",
        duplicateOf: null,
    };

    const updated = {
        ...existing,
        src: entry?.src ? cleanText(entry.src) : existing.src,
        basename: entry?.basename ? cleanText(entry.basename) : existing.basename,
        pageUrl: entry?.pageUrl ? cleanText(entry.pageUrl) : existing.pageUrl,
        title: entry?.title ? cleanText(entry.title) : existing.title,
        host: entry?.host ? cleanText(entry.host) : existing.host,
        firstSeen: entry?.firstSeen && (!existing.firstSeen || entry.firstSeen < existing.firstSeen)
            ? entry.firstSeen
            : existing.firstSeen,
        lastSeen: entry?.lastSeen && (!existing.lastSeen || entry.lastSeen > existing.lastSeen)
            ? entry.lastSeen
            : existing.lastSeen,
        duplicateOf: entry?.duplicateOf ?? existing.duplicateOf ?? null,
    };

    if (!updated.basename && updated.src) {
        const withoutQuery = updated.src.split(/[?#]/)[0] || updated.src;
        updated.basename = cleanText(path.basename(withoutQuery));
    }

    map.set(id, updated);
    return updated;
}

<<<<<<< HEAD
function hostFromUrl(input) {
  if (!input) return ''
  try {
    return new URL(String(input)).host
  } catch {
    return ''
  }
}

function buildImageProductAggregations(itemsMeta = {}) {
  const images = []
  const products = {}
  if (!itemsMeta || typeof itemsMeta !== 'object') {
    return { images, products }
  }
  for (const [id, meta] of Object.entries(itemsMeta)) {
    if (!meta || typeof meta !== 'object') continue
    const src = meta.src || ''
    const basename = path.basename(String(src).split('?')[0] || '')
    const pageUrl = meta.pageUrl || ''
    const host = meta.host || hostFromUrl(pageUrl) || hostFromUrl(src)
    images.push({
      id,
      src,
      basename,
      firstSeen: meta.firstSeen || '',
      lastSeen: meta.lastSeen || '',
      duplicateOf: meta.duplicateOf || null,
      pageUrl,
      title: meta.title || '',
      host,
    })
    if (pageUrl) {
      if (!products[pageUrl]) {
        products[pageUrl] = {
          pageUrl,
          title: meta.title || '',
          images: [],
          firstSeen: meta.firstSeen || '',
          lastSeen: meta.lastSeen || '',
        }
      }
      const prod = products[pageUrl]
      prod.images.push({ id, src, duplicateOf: meta.duplicateOf || null })
      if (!prod.title && meta.title) prod.title = meta.title
      if (meta.firstSeen && (!prod.firstSeen || meta.firstSeen < prod.firstSeen)) {
        prod.firstSeen = meta.firstSeen
      }
      if (meta.lastSeen && (!prod.lastSeen || meta.lastSeen > prod.lastSeen)) {
        prod.lastSeen = meta.lastSeen
      }
    }
  }
  return { images, products }
}

function paginateList(items, size) {
  const list = Array.isArray(items) ? items : []
  const numericSize = Number(size)
  const chunkSize = Math.max(1, Number.isFinite(numericSize) && numericSize > 0 ? numericSize : 1)
  const totalItems = list.length
  const pageCount = Math.max(1, Math.ceil(totalItems / chunkSize))
  const pages = []
  for (let pageNumber = 0; pageNumber < pageCount; pageNumber++) {
    const start = pageNumber * chunkSize
    const end = Math.min(start + chunkSize, totalItems)
    const pageItems = list.slice(start, end)
    const from = totalItems ? start + 1 : 0
    const to = totalItems ? end : 0
    pages.push({
      pageNumber,
      pageCount,
      size: chunkSize,
      totalItems,
      items: pageItems,
      from,
      to,
      hasPrev: pageNumber > 0,
      hasNext: pageNumber < pageCount - 1,
    })
  }
  if (pages.length === 0) {
    pages.push({
      pageNumber: 0,
      pageCount: 1,
      size: chunkSize,
      totalItems: 0,
      items: [],
      from: 0,
      to: 0,
      hasPrev: false,
      hasNext: false,
    })
  }
  return { size: chunkSize, totalItems, pageCount: pages.length, pages }
=======
function upsertProduct(map, pageUrl) {
    const key = cleanText(pageUrl) || `__product-${map.size + 1}`;
    if (!map.has(key)) {
        map.set(key, {
            pageUrl: cleanText(pageUrl || ""),
            title: "",
            images: [],
            firstSeen: "",
            lastSeen: "",
            cache: null,
            urls: null,
        });
    }
    return map.get(key);
>>>>>>> 4ddcc224
}

function mergeProducts(product, image, meta) {
    if (!product || !image) return;
    if (!product.images.some((item) => item.id === image.id)) {
        product.images.push({ id: image.id, src: image.src, duplicateOf: image.duplicateOf });
    }
    if (!product.title && image.title) product.title = image.title;
    if (!product.pageUrl && image.pageUrl) product.pageUrl = image.pageUrl;
    if (meta?.firstSeen && (!product.firstSeen || meta.firstSeen < product.firstSeen)) {
        product.firstSeen = meta.firstSeen;
    }
    if (meta?.lastSeen && (!product.lastSeen || meta.lastSeen > product.lastSeen)) {
        product.lastSeen = meta.lastSeen;
    }
}

function buildAggregates({ itemsMeta, legacyImages, legacyProducts }) {
    const imageMap = new Map();
    const productMap = new Map();

    const addFromMeta = (metaEntries) => {
        if (!metaEntries) return;
        for (const [id, meta] of Object.entries(metaEntries)) {
            if (!meta || meta.removedAt) continue;
            const image = upsertImage(imageMap, { ...meta, id });
            if (!image) continue;
            const product = upsertProduct(productMap, meta.pageUrl || "");
            mergeProducts(product, image, meta);
        }
    };

    addFromMeta(itemsMeta || {});

<<<<<<< HEAD
// The main data loader. Returns an object with all the data needed
// for the report template. See report.njk for details on how these
// values are consumed.
async function buildReportData() {
  // Load primary data files. Missing files are tolerated.
  const [
    summary,
    urlmeta,
    blacklist,
    itemsMeta,
    runsHistory,
    manifest,
    pageCacheIndex,
    imageCacheIndex,
  ] = await Promise.all([
    loadJSON(SUMMARY_JSON, {}),
    loadJSON(URLMETA_JSON, {}),
    loadJSON(BLACKLIST_JSON, {}),
    loadJSON(ITEMS_META_JSON, {}),
    loadJSON(RUNS_HISTORY_JSON, []),
    loadJSON(BUNDLE_MANIFEST_JSON, null),
    loadJSON(PAGE_CACHE_INDEX_JSON, { version: 1, pages: {} }),
    loadJSON(IMAGE_CACHE_INDEX_JSON, { version: 1, images: {} }),
  ])

  const { images: allImages, products: allProducts } = buildImageProductAggregations(itemsMeta)

  const bundleExists = await fileExists(BUNDLE_ARCHIVE_PATH)
  const baseHref = '/content/projects/lv-images/generated/lv/'

  const rev = buildReverseUrlmeta(urlmeta)

  // Enumerate dataset files for directory-level insights in the report.
  let datasetEntries = []
  try {
    const bundleLibPath = path.resolve(
      __dirname,
      '..',
      '..',
      'tools',
      'lv-images',
      'bundle-lib.mjs',
    )
    const bundleLibUrl = pathToFileURL(bundleLibPath)
    const datasetLib = await import(bundleLibUrl.href)
    if (typeof datasetLib.collectDatasetEntries === 'function') {
      datasetEntries = await datasetLib.collectDatasetEntries()
    }
  } catch (error) {
    console.warn(`[lvreport] dataset enumeration failed: ${error?.message || error}`)
  }

  const datasetFileCount = datasetEntries.length
  const datasetTotalBytes = datasetEntries.reduce((sum, entry) => sum + (entry?.size ?? 0), 0)

  const directoryMap = new Map()
  for (const entry of datasetEntries) {
    const rawPath = entry?.path || ''
    const [segmentRaw] = rawPath.split('/')
    const key = segmentRaw || '.'
    const current = directoryMap.get(key) || { key, fileCount: 0, totalBytes: 0, examples: [] }
    current.fileCount += 1
    current.totalBytes += entry?.size ?? 0
    if (rawPath && current.examples.length < 3) {
      current.examples.push(rawPath)
=======
    if (Array.isArray(legacyImages)) {
        for (const entry of legacyImages) {
            const image = upsertImage(imageMap, entry);
            if (!image) continue;
            const product = upsertProduct(productMap, entry?.pageUrl || "");
            mergeProducts(product, image, entry);
        }
>>>>>>> 4ddcc224
    }

    if (Array.isArray(legacyProducts)) {
        for (const legacy of legacyProducts) {
            const product = upsertProduct(productMap, legacy?.pageUrl || "");
            if (!product) continue;
            if (!product.title && legacy?.title) product.title = cleanText(legacy.title);
            if (!product.firstSeen || (legacy?.firstSeen && legacy.firstSeen < product.firstSeen)) {
                product.firstSeen = legacy.firstSeen || product.firstSeen;
            }
            if (!product.lastSeen || (legacy?.lastSeen && legacy.lastSeen > product.lastSeen)) {
                product.lastSeen = legacy.lastSeen || product.lastSeen;
            }
            if (Array.isArray(legacy?.images)) {
                for (const img of legacy.images) {
                    const normalized = upsertImage(imageMap, { ...img, pageUrl: legacy.pageUrl });
                    if (!normalized) continue;
                    mergeProducts(product, normalized, img);
                }
            }
            if (legacy?.cache && !product.cache) product.cache = deepClean(legacy.cache);
            if (Array.isArray(legacy?.urls) && !product.urls) product.urls = legacy.urls.slice(0, 8).map(cleanText);
        }
    }

    const allImages = Array.from(imageMap.values()).sort((a, b) => a.id.localeCompare(b.id));
    const allProducts = Array.from(productMap.values()).map((product) => ({
        ...product,
        images: product.images.sort((a, b) => a.id.localeCompare(b.id)),
    })).sort((a, b) => (b.images.length - a.images.length) || a.pageUrl.localeCompare(b.pageUrl));

    const duplicatesMap = new Map();
    for (const image of allImages) {
        if (!image.duplicateOf) continue;
        const key = image.duplicateOf;
        if (!duplicatesMap.has(key)) duplicatesMap.set(key, []);
        duplicatesMap.get(key).push(image);
    }

    const duplicates = Array.from(duplicatesMap.entries())
        .map(([canonicalId, duplicatesList]) => ({
            canonicalId,
            canonical: imageMap.get(canonicalId) || null,
            duplicates: duplicatesList.sort((a, b) => a.id.localeCompare(b.id)),
        }))
        .sort((a, b) => b.duplicates.length - a.duplicates.length);

    const hostStats = (() => {
        const map = new Map();
        for (const image of allImages) {
            const host = image.host || (() => {
                try { return new URL(image.pageUrl).host; } catch { return ""; }
            })();
            if (!host) continue;
            if (!map.has(host)) {
                map.set(host, { host, imageCount: 0, duplicateCount: 0, productCount: 0 });
            }
            const stats = map.get(host);
            stats.imageCount++;
            if (image.duplicateOf) stats.duplicateCount++;
        }
        for (const product of allProducts) {
            const host = (() => {
                try { return new URL(product.pageUrl).host; } catch { return ""; }
            })();
            if (!host) continue;
            if (!map.has(host)) {
                map.set(host, { host, imageCount: 0, duplicateCount: 0, productCount: 0 });
            }
            map.get(host).productCount++;
        }
        return Array.from(map.values()).sort((a, b) => b.imageCount - a.imageCount || a.host.localeCompare(b.host));
    })();

    const topProducts = allProducts.slice(0, 25);

    const totals = {
        images: allImages.length,
        uniqueImages: allImages.filter((img) => !img.duplicateOf).length,
        duplicateImages: allImages.filter((img) => !!img.duplicateOf).length,
        products: allProducts.length,
        hosts: hostStats.length,
    };

    const itemsMetrics = (() => {
        let total = 0;
        let active = 0;
        let removed = 0;
        let duplicatesCount = 0;
        for (const meta of Object.values(itemsMeta || {})) {
            if (!meta) continue;
            total++;
            if (meta.removedAt) removed++;
            else active++;
            if (meta.duplicateOf) duplicatesCount++;
        }
        return { total, active, removed, duplicates: duplicatesCount };
    })();

    return { allImages, allProducts, duplicates, hostStats, topProducts, totals, itemsMetrics };
}

function paginateItems(items, size = 60) {
    const list = Array.isArray(items) ? items : [];
    const pageSize = Math.max(1, size);
    const totalItems = list.length;
    const pageCount = totalItems === 0 ? 1 : Math.ceil(totalItems / pageSize);
    const pages = [];
    for (let pageNumber = 0; pageNumber < pageCount; pageNumber++) {
        const start = pageNumber * pageSize;
        const slice = list.slice(start, start + pageSize);
        const from = totalItems === 0 ? 0 : start + 1;
        const to = totalItems === 0 ? 0 : start + slice.length;
        pages.push({
            pageNumber,
            pageCount,
            totalItems,
            from,
            to,
            size: pageSize,
            items: slice,
        });
    }
    if (pages.length === 0) {
        pages.push({ pageNumber: 0, pageCount: 1, totalItems: 0, from: 0, to: 0, size: pageSize, items: [] });
    }
    return { size: pageSize, totalItems, pageCount: pages.length, pages };
}

function buildPagination(sectionMap) {
    const entries = Object.entries(sectionMap || {});
    if (entries.length === 0) {
        return { sections: {}, pages: [{ pageNumber: 0, pageCount: 1, sections: {} }] };
    }

    const sectionMeta = {};
    let globalPageCount = 0;

    for (const [key, config] of entries) {
        const { title = key, items = [], size = 60 } = config || {};
        const data = paginateItems(items, size);
        sectionMeta[key] = { title, ...data };
        globalPageCount = Math.max(globalPageCount, data.pageCount);
    }

    if (globalPageCount === 0) globalPageCount = 1;

    const pages = [];
    for (let pageNumber = 0; pageNumber < globalPageCount; pageNumber++) {
        const sections = {};
        for (const [key, meta] of Object.entries(sectionMeta)) {
            const pageEntry = meta.pages[pageNumber] || meta.pages[meta.pages.length - 1] || {
                pageNumber,
                pageCount: meta.pageCount,
                totalItems: meta.totalItems,
                from: 0,
                to: 0,
                size: meta.size,
                items: [],
            };
            sections[key] = {
                title: meta.title,
                pageNumber: pageEntry.pageNumber,
                pageCount: pageEntry.pageCount,
                totalItems: pageEntry.totalItems,
                from: pageEntry.from,
                to: pageEntry.to,
                size: pageEntry.size,
                items: pageEntry.items,
            };
        }
        pages.push({ pageNumber, pageCount: globalPageCount, sections });
    }
<<<<<<< HEAD
    const classification = classifyRobotsResponse(rawText || '', hasCached)
    robotsCounts[classification.category] = (robotsCounts[classification.category] || 0) + 1
    const sizeBytes = rawText ? Buffer.byteLength(rawText, 'utf8') : 0
    const id = `robots-${robotsIndex++}`
    const hrefCached = rawText ? path.relative(LV_BASE, robotsPath).split(path.sep).join('/') : ''
    robots.push({
      id,
      host,
      hasCached,
      robotsTxtPath: hrefCached,
      rawText: rawText || '',
      linesTotal: parsed && parsed.groups
        ? parsed.groups.reduce((sum, g) => sum + g.rules.length, 0)
        : (rawText ? rawText.split(/\r?\n/).length : 0),
      parsed,
      blacklisted: !!blacklist[host],
      blacklistUntil: blacklist[host]?.untilISO || '',
      blacklistReason: blacklist[host]?.reason || '',
      fileName: rawText ? path.basename(robotsPath) : '',
      sizeBytes,
      sizeLabel: formatBytes(sizeBytes),
      statusCategory: classification.category,
      statusLabel: classification.label,
      statusTone: classification.tone,
      httpStatus: classification.httpStatus ?? null,
      httpLabel: classification.httpLabel || '',
      isIssue: classification.isIssue,
      preview: truncatePreview(rawText, 360),
    })
    pushSearchDoc(searchDocuments, {
      id,
      section: 'robots',
      title: `${host} robots.txt`,
      description: classification.label,
      href: hrefCached ? `${baseHref}${hrefCached}` : `https://${host}/robots.txt`,
      badge: classification.tone,
      tags: ['robots', classification.category].filter(Boolean),
      meta: {
        directives: parsed?.merged
          ? {
            allow: parsed.merged.allow.length,
            disallow: parsed.merged.disallow.length,
            noindex: parsed.merged.noindex.length,
          }
          : {},
      },
    })
  }

  // Build breakdown metrics for robots and docs.
  const robotsMetrics = {
    total: robots.length,
    issues: robots.filter((r) => r.isIssue).length,
    breakdown: makeBreakdown(robotsCounts, ROBOTS_CATEGORY_META, robots.length),
  }
  robotsMetrics.issuePercent = robotsMetrics.total
    ? (robotsMetrics.issues * 100) / robotsMetrics.total
    : 0
  const docsMetrics = {
    total: docs.length,
    issues: docs.filter((d) => d.isIssue).length,
    breakdown: makeBreakdown(docCounts, DOC_CATEGORY_META, docs.length),
  }
  docsMetrics.issuePercent = docsMetrics.total
    ? (docsMetrics.issues * 100) / docsMetrics.total
    : 0

  // Derive items metrics from summary.items. The crawler persists
  // these counts: added, removed, duplicates (images only), purged
  // (items dropped due to history limit), active, total. If the
  // fields are missing, default to zero.
  const itemsMetrics = (() => {
    const items = summary?.items || {}
    return {
      added: items.added ?? 0,
      removed: items.removed ?? 0,
      duplicates: items.duplicates ?? 0,
      purged: items.purged ?? 0,
      active: items.active ?? 0,
      total: items.total ?? 0,
=======

    const sections = {};
    for (const [key, meta] of Object.entries(sectionMeta)) {
        sections[key] = {
            title: meta.title,
            size: meta.size,
            totalItems: meta.totalItems,
            pageCount: meta.pageCount,
        };
>>>>>>> 4ddcc224
    }

    return { sections, pages };
}

function makeBreakdown(counts, meta, total) {
    return Object.entries(counts).map(([key, count]) => {
        const m = meta[key] || { label: key, tone: "info", issue: false };
        const pct = total ? (count / total) * 100 : 0;
        return { key, label: m.label, tone: m.tone, issue: m.issue, count, pct: Math.round(pct * 10) / 10 };
    }).sort((a, b) => {
        const toneRank = { error: 0, warn: 1, info: 2, ok: 3 };
        const td = (toneRank[a.tone] ?? 4) - (toneRank[b.tone] ?? 4);
        if (td !== 0) return td;
        return b.count - a.count;
    });
}

function classifyDocContent(filePath, previewText) {
    const ext = path.extname(filePath).toLowerCase();
    if (ext === ".gz") return { category: "gzip", label: "Compressed (.gz)", tone: "warn", isIssue: true, httpStatus: null, httpLabel: "" };
    const text = (previewText || "").trim();
    if (!text) return { category: "empty", label: "Empty response", tone: "error", isIssue: true, httpStatus: null, httpLabel: "" };
    if (/<!DOCTYPE html|<html/i.test(text.substring(0, 200))) {
        const status = extractHttpStatus(text);
        return { category: "html-error", label: status ? `${status.code ?? ""} ${status.reason ?? ""}`.trim() : "HTML error page", tone: "error", isIssue: true, httpStatus: status?.code ?? null, httpLabel: status ? `${status.code ?? ""} ${status.reason ?? ""}`.trim() : "HTML error page" };
    }
    if (text.startsWith("{") || text.startsWith("[")) {
        const status = extractHttpStatus(text);
        const isError = !!status && typeof status.code === "number" && status.code >= 400;
        const label = status ? `${status.code ?? ""} ${status.reason ?? ""}`.trim() : "JSON payload";
        return { category: isError ? "json-error" : "json", label, tone: isError ? "error" : "info", isIssue: !!isError, httpStatus: status?.code ?? null, httpLabel: label };
    }
    if (/^<\?xml/i.test(text) || /^<(urlset|sitemapindex|feed|rss)\b/i.test(text)) return { category: "xml", label: "XML document", tone: "ok", isIssue: false, httpStatus: null, httpLabel: "" };
    if (/User-agent|Disallow|Allow/i.test(text)) return { category: "robots-txt", label: "Robots/text directives", tone: "info", isIssue: false, httpStatus: null, httpLabel: "" };
    if (/[a-z]/i.test(text)) return { category: "text", label: "Plain text", tone: "info", isIssue: false, httpStatus: null, httpLabel: "" };
    return { category: "unknown", label: "Unclassified", tone: "warn", isIssue: true, httpStatus: null, httpLabel: "" };
}

export default async function () {
    const [
        summary,
        urlmeta,
        blacklist,
        itemsMeta,
        legacyAllImages,
        legacyAllProducts,
        runsHistory,
        bundleManifest,
        datasetReport,
    ] = await Promise.all([
        loadJSON(SUMMARY_JSON, {}),
        loadJSON(URLMETA_JSON, {}),
        loadJSON(BLACKLIST_JSON, {}),
        loadJSON(ITEMS_META_JSON, {}),
        loadJSON(ALL_IMAGES_JSON, []),
        loadJSON(ALL_PRODUCTS_JSON, []),
        loadJSON(RUNS_HISTORY_JSON, []),
        loadJSON(BUNDLE_MANIFEST_JSON, null),
        loadJSON(DATASET_REPORT_JSON, null),
    ]);

    const baseHref = "/content/projects/lv-images/generated/lv/";
    const rev = buildReverseUrlmeta(urlmeta);
    const searchDocuments = [];

    // Sitemaps table rows (summary.sitemaps now contains {host,url,itemCount})
    const sitemapsLog = Array.isArray(summary?.sitemaps) ? summary.sitemaps : [];
    const sitemaps = sitemapsLog.map((s, index) => {
        const url = cleanText(s.url || "");
        const um = urlmeta[url] || {};
        const savedPath = um.path ? path.relative(LV_BASE, path.resolve(um.path)).split(path.sep).join("/") : "";
        const id = `sitemap-${index}`;
        pushSearchDoc(searchDocuments, {
            id,
            section: "sitemaps",
            title: cleanText(s.host || url || "Sitemap"),
            description: url,
            href: savedPath ? `${baseHref}${savedPath}` : url,
            badge: classifySitemap(url),
            tags: ["sitemap", classifySitemap(url)].filter(Boolean),
            meta: { status: um.status ?? "", itemCount: s.itemCount || 0 },
        });
        return {
            id,
            host: s.host || "",
            url,
            type: classifySitemap(url),
            imageCount: s.itemCount || 0,
            status: um.status ?? "",
            savedPath,
        };
    });

    // All cached XML/TXT docs under cache/sitemaps/
    const docs = [];
    const docCounts = Object.create(null);
    let docIndex = 0;
    for await (const absPath of walk(SITEMAPS_DIR)) {
        if (!/\.(xml|txt|gz)$/i.test(absPath)) continue;
        const meta = rev.get(path.resolve(absPath)) || {};
        const url = meta.url || "";
        const host = (() => { try { return new URL(url).host; } catch { return path.basename(path.dirname(absPath)); } })();
        const relPath = path.relative(LV_BASE, path.resolve(absPath)).split(path.sep).join("/");
        const kind = /\.xml(\.gz)?$/i.test(absPath) ? "xml" : /\.txt$/i.test(absPath) ? "txt" : "bin";

        let sizeBytes = 0, previewSource = "";
        if (relPath.endsWith(".gz")) {
            try { const stat = await fs.stat(absPath); sizeBytes = stat.size; } catch { }
        } else {
            try {
                const fh = await fs.open(absPath, "r");
                const stat = await fh.stat();
                const len = Math.min(stat.size, 4096);
                const buf = Buffer.alloc(len);
                await fh.read(buf, 0, len, 0);
                await fh.close();
                previewSource = buf.toString("utf8");
                sizeBytes = stat.size;
            } catch {
                try { const statFallback = await fs.stat(absPath); sizeBytes = statFallback.size; } catch { }
            }
        }

        const classification = classifyDocContent(relPath, previewSource);
        docCounts[classification.category] = (docCounts[classification.category] || 0) + 1;

        const preview = ((t, m = 360) => {
            const trimmed = (t || "").trim();
            if (trimmed.length <= m) return trimmed;
            return `${trimmed.slice(0, m).trim()}…`;
        })(previewSource, 360);

        const record = {
            id: `doc-${docIndex++}`,
            host,
            kind,
            url,
            status: meta.status ?? "",
            contentType: meta.contentType || "",
            savedPath: relPath,
            fileName: path.basename(absPath),
            sizeBytes,
            sizeLabel: formatBytes(sizeBytes),
            statusCategory: classification.category,
            statusLabel: classification.label,
            statusTone: classification.tone,
            httpStatus: classification.httpStatus ?? null,
            httpLabel: classification.httpLabel || "",
            isIssue: classification.isIssue,
            preview
        };
        docs.push(record);
        pushSearchDoc(searchDocuments, {
            id: record.id,
            section: "docs",
            title: cleanText(`${record.host} ${record.fileName}`.trim() || record.fileName || "Cached doc"),
            description: record.url,
            href: record.savedPath ? `${baseHref}${record.savedPath}` : record.url,
            badge: record.kind,
            tags: [record.kind, record.statusCategory].filter(Boolean),
            meta: { status: record.status, contentType: record.contentType, size: record.sizeLabel },
        });
    }
    docs.sort((a, b) => a.host.localeCompare(b.host) || a.savedPath.localeCompare(b.savedPath));

    // Robots explorer: union of hosts we know about
    const robotsHosts = new Set();
    try {
        const files = await fs.readdir(ROBOTS_DIR);
        for (const n of files) if (n.endsWith(".txt")) robotsHosts.add(n.replace(/\.txt$/i, ""));
    } catch { }
    for (const r of sitemaps) robotsHosts.add(r.host);
    for (const d of docs) robotsHosts.add(d.host);
    const allHosts = Array.from(robotsHosts).filter(Boolean).sort();

    const robots = [];
    const robotsCounts = Object.create(null);
    let robotIndex = 0;
    for (const host of allHosts) {
        const robotsPath = path.join(ROBOTS_DIR, `${host}.txt`);
        let rawText = null;
        try { rawText = await fs.readFile(robotsPath, "utf8"); } catch { }

        const decoded = await loadDecodedRobots(host);

        let parsed;
        if (decoded) {
            const allow = [], disallow = [], noindex = [];
            const sitemaps = decoded.summary?.sitemaps || [];
            let crawlDelay = decoded.summary?.crawlDelay ?? null;

            for (const g of decoded.groups || []) {
                for (const r of g.rules || []) {
                    if (r.type === "allow") allow.push(r.value);
                    else if (r.type === "disallow") disallow.push(r.value);
                    else if (r.type === "noindex") noindex.push(r.value);
                    else if (r.type === "crawl-delay") {
                        const n = Number(r.value);
                        if (!Number.isNaN(n)) crawlDelay = crawlDelay == null ? n : Math.min(crawlDelay, n);
                    }
                }
            }

            // unknown directives
            const other = {};
            for (const line of decoded.lines || []) {
                if (line.type !== "directive") continue;
                const k = (line.directive || "").toLowerCase();
                if (!k || ["user-agent", "allow", "disallow", "noindex", "sitemap", "crawl-delay"].includes(k)) continue;
                (other[k] ||= []).push(line.value || "");
            }

            parsed = {
                groups: decoded.groups || [],
                merged: { allow, disallow, noindex, crawlDelay, sitemaps },
                other,
                hasRules: (allow.length + disallow.length + noindex.length + sitemaps.length) > 0
            };
        } else {
            parsed = rawText ? parseRobots(rawText)
                : { groups: [], merged: { allow: [], disallow: [], noindex: [], crawlDelay: null, sitemaps: [] }, other: {}, hasRules: false };
        }

        const trimmed = rawText || "";
        const classification = (() => {
            const cat = (() => {
                if (!rawText) return "no-cache";
                const t = trimmed.trim();
                if (!t) return "empty";
                if (/<!DOCTYPE html|<html/i.test(t.substring(0, 200))) return "html-error";
                if (t.startsWith("{") || t.startsWith("[")) {
                    const status = (() => {
                        // tiny reuse: parse the status like earlier
                        try {
                            const obj = JSON.parse(t);
                            if (typeof obj?.statusCode === "number") return { code: obj.statusCode, reason: obj.error || obj.message || "" };
                        } catch { }
                        return null;
                    })();
                    return status && status.code >= 400 ? "json-error" : "json";
                }
                if (!/user-agent/i.test(t)) return "text";
                return "ok";
            })();
            const meta = ROBOTS_CATEGORY_META[cat] || ROBOTS_CATEGORY_META.ok;
            let httpStatus = null, httpLabel = "";
            if (cat === "html-error" || cat === "json-error") {
                const status = (() => {
                    const titleMatch = trimmed.match(/<title>\s*(\d{3})\s*([^<]*)/i);
                    if (titleMatch) return { code: Number(titleMatch[1]), reason: titleMatch[2].trim() };
                    const h1Match = trimmed.match(/<h1>\s*(\d{3})\s*([^<]*)/i);
                    if (h1Match) return { code: Number(h1Match[1]), reason: h1Match[2].trim() };
                    return null;
                })();
                httpStatus = status?.code ?? null;
                httpLabel = status ? `${status.code ?? ""} ${status.reason ?? ""}`.trim() : meta.label;
            }
            return { category: cat, label: meta.label, tone: meta.tone, isIssue: meta.issue, httpStatus, httpLabel };
        })();

        robotsCounts[classification.category] = (robotsCounts[classification.category] || 0) + 1;

        const sizeBytes = rawText ? Buffer.byteLength(rawText, "utf8") : 0;
        const record = {
            id: `robot-${robotIndex++}`,
            host,
            hasCached: !!rawText,
            robotsTxtPath: rawText ? path.relative(LV_BASE, robotsPath).split(path.sep).join("/") : "",
            rawText: rawText || "",
            linesTotal: decoded ? (decoded.lines?.length || 0) : (rawText ? rawText.split(/\r?\n/).length : 0),
            parsed,
            blacklisted: !!(summary?.blacklist?.[host]),
            blacklistUntil: summary?.blacklist?.[host]?.untilISO || "",
            blacklistReason: summary?.blacklist?.[host]?.reason || "",
            fileName: rawText ? path.basename(robotsPath) : "",
            sizeBytes,
            sizeLabel: formatBytes(sizeBytes),
            statusCategory: classification.category,
            statusLabel: classification.label,
            statusTone: classification.tone,
            httpStatus: classification.httpStatus ?? null,
            httpLabel: classification.httpLabel || "",
            isIssue: classification.isIssue,
            preview: truncatePreview(rawText, 360)
        };
        robots.push(record);
        pushSearchDoc(searchDocuments, {
            id: record.id,
            section: "robots",
            title: cleanText(`${host} robots.txt`),
            description: classification.httpLabel || classification.label,
            href: record.robotsTxtPath ? `${baseHref}${record.robotsTxtPath}` : "",
            badge: classification.category,
            tags: [classification.category, classification.tone].filter(Boolean),
            meta: { hasCached: record.hasCached, lines: record.linesTotal, isIssue: record.isIssue },
        });
    }

    const aggregates = buildAggregates({
        itemsMeta,
        legacyImages: Array.isArray(legacyAllImages) ? legacyAllImages : [],
        legacyProducts: Array.isArray(legacyAllProducts) ? legacyAllProducts : [],
    });

    const { sections: paginationSections, pages } = buildPagination({
        sitemaps: { title: "Sitemaps", items: sitemaps, size: 60 },
        docs: { title: "Cached documents", items: docs, size: 40 },
        robots: { title: "Robots.txt", items: robots, size: 50 },
        duplicates: { title: "Duplicate images", items: aggregates.duplicates, size: 40 },
        topProducts: { title: "Top products", items: aggregates.topProducts, size: 30 },
        hostStats: { title: "Host statistics", items: aggregates.hostStats, size: 40 },
    });

    for (const [index, image] of aggregates.allImages.slice(0, 400).entries()) {
        pushSearchDoc(searchDocuments, {
            id: `image-${index}`,
            section: "images",
            title: image.title || image.basename || image.src || image.id,
            description: image.pageUrl || image.src,
            href: image.pageUrl || image.src,
            badge: image.duplicateOf ? "duplicate" : "image",
            tags: [image.host, image.duplicateOf ? "duplicate" : "unique"].filter(Boolean),
            meta: { firstSeen: image.firstSeen, lastSeen: image.lastSeen },
        });
    }
<<<<<<< HEAD
  }

  let searchIndexJson = null
  try {
    const mini = new MiniSearch(MINI_SEARCH_OPTIONS)
    mini.addAll(searchDocuments)
    searchIndexJson = mini.toJSON()
  } catch (error) {
    console.warn(`[lvreport] search index build failed: ${error?.message || error}`)
  }

  const search = {
    documents: searchDocuments,
    index: searchIndexJson,
    options: MINI_SEARCH_OPTIONS,
    datasetHref: '/content/projects/lv-images/generated/lv/lvreport.dataset.json',
    documentCount: searchDocuments.length,
    version: 1,
  }

  return {
    // Base HREF used by the report to link into cached files
    baseHref,
    summary,
    sitemaps,
    docs,
    robots,
    sample,
    allImages: [],
    allProducts: [],
    // Expose runs history so the report can surface a timeline of
    // previous crawls.  Each entry is { timestamp, metrics, totals }.
    runsHistory,
    // Expose duplicate images grouped by canonical id.  Each entry
    // describes a canonical image and its duplicate set.
    duplicates: duplicatesList,
    // Expose a list of top products sorted by number of images.
    topProducts,
    // Expose host statistics so the report can surface per‑host image,
    // unique image, duplicate and page counts.  Hosts with no data are
    // omitted.  Sorted by image count descending.
    hostStats,
    // Dataset map used for the vivid report header.
    dataset,
    // Expose derived metrics. robots/docs remain under metrics.
    metrics: {
      robots: robotsMetrics,
      docs: docsMetrics,
      items: itemsMetrics,
    },
    // Expose global totals for quick display
    totals,
    pagination: paginationSections,
    pages,
    search,
  }
}
=======
>>>>>>> 4ddcc224

    for (const duplicate of aggregates.duplicates.slice(0, 120)) {
        pushSearchDoc(searchDocuments, {
            id: `duplicate-${duplicate.canonicalId}`,
            section: "duplicates",
            title: duplicate.canonical?.title || duplicate.canonical?.basename || duplicate.canonicalId,
            description: duplicate.canonical?.pageUrl || duplicate.canonical?.src || duplicate.canonicalId,
            href: duplicate.canonical?.pageUrl || duplicate.canonical?.src || "",
            badge: `×${duplicate.duplicates.length + 1}`,
            tags: ["duplicate"],
            meta: { duplicateCount: duplicate.duplicates.length },
        });
    }

    for (const [index, product] of aggregates.topProducts.entries()) {
        pushSearchDoc(searchDocuments, {
            id: `product-${index}`,
            section: "products",
            title: product.title || product.pageUrl || `Product ${index + 1}`,
            description: product.pageUrl,
            href: product.pageUrl && /^https?:/i.test(product.pageUrl) ? product.pageUrl : "",
            badge: "product",
            tags: [String(product.images.length), "images"],
            meta: { imageCount: product.images.length, firstSeen: product.firstSeen, lastSeen: product.lastSeen },
        });
    }

    for (const [index, host] of aggregates.hostStats.slice(0, 40).entries()) {
        pushSearchDoc(searchDocuments, {
            id: `host-${index}`,
            section: "hosts",
            title: host.host,
            description: `${host.imageCount} images`,
            href: "",
            badge: "host",
            tags: ["host"],
            meta: { imageCount: host.imageCount, duplicateCount: host.duplicateCount, productCount: host.productCount },
        });
    }

    const robotsMetrics = {
        total: robots.length,
        issues: robots.filter((r) => r.isIssue).length,
        breakdown: makeBreakdown(robotsCounts, ROBOTS_CATEGORY_META, robots.length)
    };

    const docsMetrics = {
        total: docs.length,
        issues: docs.filter((d) => d.isIssue).length,
        breakdown: makeBreakdown((() => {
            const counts = Object.create(null);
            for (const d of docs) counts[d.statusCategory] = (counts[d.statusCategory] || 0) + 1;
            return counts;
        })(), DOC_CATEGORY_META, docs.length)
    };

    const bundleExists = await pathExists(BUNDLE_ARCHIVE_PATH);
    const dataset = {
        manifest: bundleManifest ? deepClean(bundleManifest) : null,
        manifestHref: "/content/projects/lv-images/generated/lv.bundle.json",
        archiveHref: "/content/projects/lv-images/generated/lv.bundle.tgz",
        archiveExists: bundleExists,
        totals: {
            images: aggregates.totals.images,
            products: aggregates.totals.products,
        },
    };
    if (datasetReport?.payload?.totals) {
        dataset.totals = { ...dataset.totals, ...deepClean(datasetReport.payload.totals) };
    }

    const runsHistoryClean = Array.isArray(runsHistory) ? runsHistory.map((entry) => deepClean(entry)).slice(0, 10) : [];

    let searchIndex = null;
    let searchError = null;
    try {
        const engine = new MiniSearch(MINI_SEARCH_OPTIONS);
        engine.addAll(searchDocuments);
        searchIndex = engine.toJSON();
    } catch (error) {
        searchError = error?.message || String(error);
    }

    const search = {
        documents: searchDocuments,
        index: searchIndex,
        options: MINI_SEARCH_OPTIONS,
        datasetHref: `${baseHref}lvreport.dataset.json`,
        documentCount: searchDocuments.length,
        error: searchError,
    };

    return {
        baseHref,
        summary: summary || {},
        sitemaps,
        docs,
        robots,
        sample: await sampleItems(ITEMS_DIR, 60),
        metrics: { robots: robotsMetrics, docs: docsMetrics, items: aggregates.itemsMetrics },
        allImages: aggregates.allImages,
        allProducts: aggregates.allProducts,
        duplicates: aggregates.duplicates,
        hostStats: aggregates.hostStats,
        topProducts: aggregates.topProducts,
        totals: aggregates.totals,
        dataset,
        runsHistory: runsHistoryClean,
        pagination: deepClean(paginationSections),
        pages: pages.map((page) => ({
            pageNumber: page.pageNumber,
            pageCount: page.pageCount,
            sections: deepClean(page.sections),
        })),
        search,
    };
}<|MERGE_RESOLUTION|>--- conflicted
+++ resolved
@@ -1,194 +1,3 @@
-<<<<<<< HEAD
-console.log('[lvreport] global data module loaded')
-
-import fss from 'node:fs'
-import fs from 'node:fs/promises'
-import path from 'node:path'
-import process from 'node:process'
-import { fileURLToPath, pathToFileURL } from 'node:url'
-
-import MiniSearch from 'minisearch'
-
-import { cacheRemoteImage } from '../lib/cache/remote-images.mjs'
-
-// This file is a data helper for Eleventy. It reads the summary and
-// cache data produced by the crawler (update‑dataset.mjs) and exposes
-// derived structures that the report template can consume. It has
-// been updated to surface new lifecycle metrics (added, removed,
-// active, total, duplicates, purged) introduced by the enhanced
-// crawler, along with aggregated lists of unique images and products
-// derived directly from the canonical item metadata shards.
-
-const __dirname = path.dirname(fileURLToPath(import.meta.url))
-
-// Paths into the generated LV image atlas structure. Adjust these if
-// your project layout differs.
-const LV_DATASET_ROOT = process.env.LV_IMAGES_DATASET_ROOT
-  ? path.resolve(process.env.LV_IMAGES_DATASET_ROOT)
-  : path.resolve(__dirname, '../content/projects/lv-images')
-const GENERATED_DIR = path.join(LV_DATASET_ROOT, 'generated')
-const LV_BASE = path.join(GENERATED_DIR, 'lv')
-const CACHE_DIR = path.join(LV_BASE, 'cache')
-const ROBOTS_DIR = path.join(CACHE_DIR, 'robots')
-const SITEMAPS_DIR = path.join(CACHE_DIR, 'sitemaps')
-const ITEMS_DIR = path.join(LV_BASE, 'items')
-const PAGE_CACHE_INDEX_JSON = path.join(CACHE_DIR, 'pages', 'index.json')
-const IMAGE_CACHE_INDEX_JSON = path.join(CACHE_DIR, 'images', 'index.json')
-const REPORT_TEMPLATE_DIR = path.resolve(__dirname, '../content/projects/lv-images')
-const SUMMARY_JSON = path.join(LV_BASE, 'summary.json')
-const URLMETA_JSON = path.join(CACHE_DIR, 'urlmeta.json')
-const BLACKLIST_JSON = path.join(LV_BASE, 'hosts', 'blacklist.json')
-const ITEMS_META_JSON = path.join(LV_BASE, 'items-meta.json')
-// Runs history file captures recent run records with metrics.  Each
-// entry is an object { timestamp, metrics, totals }.  Only the last
-// 5 runs are retained in update‑dataset.  This path mirrors the
-// location used by the crawler.
-const RUNS_HISTORY_JSON = path.join(LV_BASE, 'runs-history.json')
-const BUNDLE_MANIFEST_JSON = path.join(GENERATED_DIR, 'lv.bundle.json')
-const BUNDLE_ARCHIVE_PATH = path.join(GENERATED_DIR, 'lv.bundle.tgz')
-
-const PROJECT_ROOT = path.resolve(__dirname, '..', '..')
-const DATA_CACHE_DIR = path.join(PROJECT_ROOT, '.cache', 'eleventy-data')
-const REPORT_CACHE_FILE = path.join(DATA_CACHE_DIR, 'lvreport.json')
-const DATASET_REPORT_FILE = path.join(LV_BASE, 'lvreport.dataset.json')
-const CACHE_SIGNATURE_VERSION = 1
-const CACHE_SIGNATURE_TARGETS = [
-  SUMMARY_JSON,
-  URLMETA_JSON,
-  BLACKLIST_JSON,
-  ITEMS_META_JSON,
-  RUNS_HISTORY_JSON,
-  BUNDLE_MANIFEST_JSON,
-  BUNDLE_ARCHIVE_PATH,
-  ITEMS_DIR,
-  ROBOTS_DIR,
-  SITEMAPS_DIR,
-]
-
-// Helper to load JSON files with a fallback.
-async function loadJSON(p, fallback) {
-  try {
-    const data = await fs.readFile(p, 'utf8')
-    return JSON.parse(data)
-  } catch {
-    return fallback
-  }
-}
-
-async function fileExists(p) {
-  try {
-    await fs.access(p)
-    return true
-  } catch {
-    return false
-  }
-}
-
-async function readCachedReport() {
-  try {
-    const raw = await fs.readFile(REPORT_CACHE_FILE, 'utf8')
-    const parsed = JSON.parse(raw)
-    if (parsed?.cacheVersion !== CACHE_SIGNATURE_VERSION) {
-      return null
-    }
-    if (!parsed.signature || parsed.payload == null) {
-      return null
-    }
-    return parsed
-  } catch {
-    return null
-  }
-}
-
-async function writeCachedReport(signature, payload) {
-  try {
-    await fs.mkdir(DATA_CACHE_DIR, { recursive: true })
-    const body = JSON.stringify(
-      {
-        cacheVersion: CACHE_SIGNATURE_VERSION,
-        signature,
-        cachedAt: new Date().toISOString(),
-        payload,
-      },
-      null,
-      2,
-    )
-    await fs.writeFile(REPORT_CACHE_FILE, body, 'utf8')
-  } catch (error) {
-    console.warn(`[lvreport] cache write failed: ${error?.message || error}`)
-  }
-}
-
-async function readDatasetReport() {
-  try {
-    const raw = await fs.readFile(DATASET_REPORT_FILE, 'utf8')
-    const parsed = JSON.parse(raw)
-    if (parsed?.cacheVersion !== CACHE_SIGNATURE_VERSION) {
-      return null
-    }
-    if (!parsed.signature || parsed.payload == null) {
-      return null
-    }
-    return parsed
-  } catch {
-    return null
-  }
-}
-
-async function writeDatasetReport(signature, payload) {
-  try {
-    await fs.mkdir(LV_BASE, { recursive: true })
-    const body = JSON.stringify(
-      {
-        cacheVersion: CACHE_SIGNATURE_VERSION,
-        signature,
-        cachedAt: new Date().toISOString(),
-        payload,
-      },
-      null,
-      2,
-    )
-    await fs.writeFile(DATASET_REPORT_FILE, body, 'utf8')
-  } catch (error) {
-    console.warn(`[lvreport] dataset cache write failed: ${error?.message || error}`)
-  }
-}
-
-async function persistReportOutputs(
-  signature,
-  payload,
-  { writeCache = true, writeDataset = true } = {},
-) {
-  const tasks = []
-  if (writeCache) tasks.push(writeCachedReport(signature, payload))
-  if (writeDataset) tasks.push(writeDatasetReport(signature, payload))
-  await Promise.all(tasks)
-}
-
-async function statFingerprint(target) {
-  try {
-    const stat = await fs.stat(target)
-    const mtime = Math.floor(Number(stat.mtimeMs || 0))
-    if (stat.isDirectory()) {
-      return `dir:${mtime}`
-    }
-    return `file:${stat.size}:${mtime}`
-  } catch {
-    return 'missing'
-  }
-}
-
-async function computeSignature() {
-  const entries = []
-  for (const target of CACHE_SIGNATURE_TARGETS) {
-    const key = path.relative(PROJECT_ROOT, target) || path.resolve(target)
-    const fingerprint = await statFingerprint(target)
-    entries.push([key, fingerprint])
-  }
-  entries.sort((a, b) => a[0].localeCompare(b[0]))
-  return { version: CACHE_SIGNATURE_VERSION, entries }
-}
-=======
 // src/_data/lvreport.js — prefers decoded robots JSON, falls back to text parser
 
 import fs from "node:fs/promises";
@@ -215,7 +24,6 @@
 const BUNDLE_MANIFEST_JSON = path.join(GENERATED_DIR, "lv.bundle.json");
 const BUNDLE_ARCHIVE_PATH = path.join(GENERATED_DIR, "lv.bundle.tgz");
 const DATASET_REPORT_JSON = path.join(LV_BASE, "lvreport.dataset.json");
->>>>>>> 4ddcc224
 
 const MINI_SEARCH_OPTIONS = {
     fields: ["title", "description", "tags"],
@@ -535,103 +343,6 @@
     return updated;
 }
 
-<<<<<<< HEAD
-function hostFromUrl(input) {
-  if (!input) return ''
-  try {
-    return new URL(String(input)).host
-  } catch {
-    return ''
-  }
-}
-
-function buildImageProductAggregations(itemsMeta = {}) {
-  const images = []
-  const products = {}
-  if (!itemsMeta || typeof itemsMeta !== 'object') {
-    return { images, products }
-  }
-  for (const [id, meta] of Object.entries(itemsMeta)) {
-    if (!meta || typeof meta !== 'object') continue
-    const src = meta.src || ''
-    const basename = path.basename(String(src).split('?')[0] || '')
-    const pageUrl = meta.pageUrl || ''
-    const host = meta.host || hostFromUrl(pageUrl) || hostFromUrl(src)
-    images.push({
-      id,
-      src,
-      basename,
-      firstSeen: meta.firstSeen || '',
-      lastSeen: meta.lastSeen || '',
-      duplicateOf: meta.duplicateOf || null,
-      pageUrl,
-      title: meta.title || '',
-      host,
-    })
-    if (pageUrl) {
-      if (!products[pageUrl]) {
-        products[pageUrl] = {
-          pageUrl,
-          title: meta.title || '',
-          images: [],
-          firstSeen: meta.firstSeen || '',
-          lastSeen: meta.lastSeen || '',
-        }
-      }
-      const prod = products[pageUrl]
-      prod.images.push({ id, src, duplicateOf: meta.duplicateOf || null })
-      if (!prod.title && meta.title) prod.title = meta.title
-      if (meta.firstSeen && (!prod.firstSeen || meta.firstSeen < prod.firstSeen)) {
-        prod.firstSeen = meta.firstSeen
-      }
-      if (meta.lastSeen && (!prod.lastSeen || meta.lastSeen > prod.lastSeen)) {
-        prod.lastSeen = meta.lastSeen
-      }
-    }
-  }
-  return { images, products }
-}
-
-function paginateList(items, size) {
-  const list = Array.isArray(items) ? items : []
-  const numericSize = Number(size)
-  const chunkSize = Math.max(1, Number.isFinite(numericSize) && numericSize > 0 ? numericSize : 1)
-  const totalItems = list.length
-  const pageCount = Math.max(1, Math.ceil(totalItems / chunkSize))
-  const pages = []
-  for (let pageNumber = 0; pageNumber < pageCount; pageNumber++) {
-    const start = pageNumber * chunkSize
-    const end = Math.min(start + chunkSize, totalItems)
-    const pageItems = list.slice(start, end)
-    const from = totalItems ? start + 1 : 0
-    const to = totalItems ? end : 0
-    pages.push({
-      pageNumber,
-      pageCount,
-      size: chunkSize,
-      totalItems,
-      items: pageItems,
-      from,
-      to,
-      hasPrev: pageNumber > 0,
-      hasNext: pageNumber < pageCount - 1,
-    })
-  }
-  if (pages.length === 0) {
-    pages.push({
-      pageNumber: 0,
-      pageCount: 1,
-      size: chunkSize,
-      totalItems: 0,
-      items: [],
-      from: 0,
-      to: 0,
-      hasPrev: false,
-      hasNext: false,
-    })
-  }
-  return { size: chunkSize, totalItems, pageCount: pages.length, pages }
-=======
 function upsertProduct(map, pageUrl) {
     const key = cleanText(pageUrl) || `__product-${map.size + 1}`;
     if (!map.has(key)) {
@@ -646,7 +357,6 @@
         });
     }
     return map.get(key);
->>>>>>> 4ddcc224
 }
 
 function mergeProducts(product, image, meta) {
@@ -681,73 +391,6 @@
 
     addFromMeta(itemsMeta || {});
 
-<<<<<<< HEAD
-// The main data loader. Returns an object with all the data needed
-// for the report template. See report.njk for details on how these
-// values are consumed.
-async function buildReportData() {
-  // Load primary data files. Missing files are tolerated.
-  const [
-    summary,
-    urlmeta,
-    blacklist,
-    itemsMeta,
-    runsHistory,
-    manifest,
-    pageCacheIndex,
-    imageCacheIndex,
-  ] = await Promise.all([
-    loadJSON(SUMMARY_JSON, {}),
-    loadJSON(URLMETA_JSON, {}),
-    loadJSON(BLACKLIST_JSON, {}),
-    loadJSON(ITEMS_META_JSON, {}),
-    loadJSON(RUNS_HISTORY_JSON, []),
-    loadJSON(BUNDLE_MANIFEST_JSON, null),
-    loadJSON(PAGE_CACHE_INDEX_JSON, { version: 1, pages: {} }),
-    loadJSON(IMAGE_CACHE_INDEX_JSON, { version: 1, images: {} }),
-  ])
-
-  const { images: allImages, products: allProducts } = buildImageProductAggregations(itemsMeta)
-
-  const bundleExists = await fileExists(BUNDLE_ARCHIVE_PATH)
-  const baseHref = '/content/projects/lv-images/generated/lv/'
-
-  const rev = buildReverseUrlmeta(urlmeta)
-
-  // Enumerate dataset files for directory-level insights in the report.
-  let datasetEntries = []
-  try {
-    const bundleLibPath = path.resolve(
-      __dirname,
-      '..',
-      '..',
-      'tools',
-      'lv-images',
-      'bundle-lib.mjs',
-    )
-    const bundleLibUrl = pathToFileURL(bundleLibPath)
-    const datasetLib = await import(bundleLibUrl.href)
-    if (typeof datasetLib.collectDatasetEntries === 'function') {
-      datasetEntries = await datasetLib.collectDatasetEntries()
-    }
-  } catch (error) {
-    console.warn(`[lvreport] dataset enumeration failed: ${error?.message || error}`)
-  }
-
-  const datasetFileCount = datasetEntries.length
-  const datasetTotalBytes = datasetEntries.reduce((sum, entry) => sum + (entry?.size ?? 0), 0)
-
-  const directoryMap = new Map()
-  for (const entry of datasetEntries) {
-    const rawPath = entry?.path || ''
-    const [segmentRaw] = rawPath.split('/')
-    const key = segmentRaw || '.'
-    const current = directoryMap.get(key) || { key, fileCount: 0, totalBytes: 0, examples: [] }
-    current.fileCount += 1
-    current.totalBytes += entry?.size ?? 0
-    if (rawPath && current.examples.length < 3) {
-      current.examples.push(rawPath)
-=======
     if (Array.isArray(legacyImages)) {
         for (const entry of legacyImages) {
             const image = upsertImage(imageMap, entry);
@@ -755,7 +398,6 @@
             const product = upsertProduct(productMap, entry?.pageUrl || "");
             mergeProducts(product, image, entry);
         }
->>>>>>> 4ddcc224
     }
 
     if (Array.isArray(legacyProducts)) {
@@ -929,88 +571,6 @@
         }
         pages.push({ pageNumber, pageCount: globalPageCount, sections });
     }
-<<<<<<< HEAD
-    const classification = classifyRobotsResponse(rawText || '', hasCached)
-    robotsCounts[classification.category] = (robotsCounts[classification.category] || 0) + 1
-    const sizeBytes = rawText ? Buffer.byteLength(rawText, 'utf8') : 0
-    const id = `robots-${robotsIndex++}`
-    const hrefCached = rawText ? path.relative(LV_BASE, robotsPath).split(path.sep).join('/') : ''
-    robots.push({
-      id,
-      host,
-      hasCached,
-      robotsTxtPath: hrefCached,
-      rawText: rawText || '',
-      linesTotal: parsed && parsed.groups
-        ? parsed.groups.reduce((sum, g) => sum + g.rules.length, 0)
-        : (rawText ? rawText.split(/\r?\n/).length : 0),
-      parsed,
-      blacklisted: !!blacklist[host],
-      blacklistUntil: blacklist[host]?.untilISO || '',
-      blacklistReason: blacklist[host]?.reason || '',
-      fileName: rawText ? path.basename(robotsPath) : '',
-      sizeBytes,
-      sizeLabel: formatBytes(sizeBytes),
-      statusCategory: classification.category,
-      statusLabel: classification.label,
-      statusTone: classification.tone,
-      httpStatus: classification.httpStatus ?? null,
-      httpLabel: classification.httpLabel || '',
-      isIssue: classification.isIssue,
-      preview: truncatePreview(rawText, 360),
-    })
-    pushSearchDoc(searchDocuments, {
-      id,
-      section: 'robots',
-      title: `${host} robots.txt`,
-      description: classification.label,
-      href: hrefCached ? `${baseHref}${hrefCached}` : `https://${host}/robots.txt`,
-      badge: classification.tone,
-      tags: ['robots', classification.category].filter(Boolean),
-      meta: {
-        directives: parsed?.merged
-          ? {
-            allow: parsed.merged.allow.length,
-            disallow: parsed.merged.disallow.length,
-            noindex: parsed.merged.noindex.length,
-          }
-          : {},
-      },
-    })
-  }
-
-  // Build breakdown metrics for robots and docs.
-  const robotsMetrics = {
-    total: robots.length,
-    issues: robots.filter((r) => r.isIssue).length,
-    breakdown: makeBreakdown(robotsCounts, ROBOTS_CATEGORY_META, robots.length),
-  }
-  robotsMetrics.issuePercent = robotsMetrics.total
-    ? (robotsMetrics.issues * 100) / robotsMetrics.total
-    : 0
-  const docsMetrics = {
-    total: docs.length,
-    issues: docs.filter((d) => d.isIssue).length,
-    breakdown: makeBreakdown(docCounts, DOC_CATEGORY_META, docs.length),
-  }
-  docsMetrics.issuePercent = docsMetrics.total
-    ? (docsMetrics.issues * 100) / docsMetrics.total
-    : 0
-
-  // Derive items metrics from summary.items. The crawler persists
-  // these counts: added, removed, duplicates (images only), purged
-  // (items dropped due to history limit), active, total. If the
-  // fields are missing, default to zero.
-  const itemsMetrics = (() => {
-    const items = summary?.items || {}
-    return {
-      added: items.added ?? 0,
-      removed: items.removed ?? 0,
-      duplicates: items.duplicates ?? 0,
-      purged: items.purged ?? 0,
-      active: items.active ?? 0,
-      total: items.total ?? 0,
-=======
 
     const sections = {};
     for (const [key, meta] of Object.entries(sectionMeta)) {
@@ -1020,7 +580,6 @@
             totalItems: meta.totalItems,
             pageCount: meta.pageCount,
         };
->>>>>>> 4ddcc224
     }
 
     return { sections, pages };
@@ -1347,66 +906,6 @@
             meta: { firstSeen: image.firstSeen, lastSeen: image.lastSeen },
         });
     }
-<<<<<<< HEAD
-  }
-
-  let searchIndexJson = null
-  try {
-    const mini = new MiniSearch(MINI_SEARCH_OPTIONS)
-    mini.addAll(searchDocuments)
-    searchIndexJson = mini.toJSON()
-  } catch (error) {
-    console.warn(`[lvreport] search index build failed: ${error?.message || error}`)
-  }
-
-  const search = {
-    documents: searchDocuments,
-    index: searchIndexJson,
-    options: MINI_SEARCH_OPTIONS,
-    datasetHref: '/content/projects/lv-images/generated/lv/lvreport.dataset.json',
-    documentCount: searchDocuments.length,
-    version: 1,
-  }
-
-  return {
-    // Base HREF used by the report to link into cached files
-    baseHref,
-    summary,
-    sitemaps,
-    docs,
-    robots,
-    sample,
-    allImages: [],
-    allProducts: [],
-    // Expose runs history so the report can surface a timeline of
-    // previous crawls.  Each entry is { timestamp, metrics, totals }.
-    runsHistory,
-    // Expose duplicate images grouped by canonical id.  Each entry
-    // describes a canonical image and its duplicate set.
-    duplicates: duplicatesList,
-    // Expose a list of top products sorted by number of images.
-    topProducts,
-    // Expose host statistics so the report can surface per‑host image,
-    // unique image, duplicate and page counts.  Hosts with no data are
-    // omitted.  Sorted by image count descending.
-    hostStats,
-    // Dataset map used for the vivid report header.
-    dataset,
-    // Expose derived metrics. robots/docs remain under metrics.
-    metrics: {
-      robots: robotsMetrics,
-      docs: docsMetrics,
-      items: itemsMetrics,
-    },
-    // Expose global totals for quick display
-    totals,
-    pagination: paginationSections,
-    pages,
-    search,
-  }
-}
-=======
->>>>>>> 4ddcc224
 
     for (const duplicate of aggregates.duplicates.slice(0, 120)) {
         pushSearchDoc(searchDocuments, {
