{% from "components/hero-tile.njk" import heroTile %}
<header class="hero bg-gradient-to-b from-ink to-electric text-paper">
  <div class="container mx-auto max-w-screen-2xl px-6 py-32 text-center space-y-6">
<<<<<<< HEAD
    <img
      class="hero-logo mx-auto mb-6 w-28 md:w-40"
      src="{{ branding.logoSrc }}"
      alt="{{ branding.logoAlt }}"
      sizes="{{ branding.logoSizes }}"
      loading="eager"
      fetchpriority="high"
    />
=======
    <img src="{{ branding.logoSrc }}" alt="{{ branding.logoAlt }}" width="{{ branding.logoWidth }}" height="{{ branding.logoHeight }}" class="mx-auto h-16 w-16" />
>>>>>>> 63b2ae77
    <p class="eyebrow font-mono text-sm">Effusion Labs</p>
    <h1 class="font-heading font-semibold text-4xl md:text-5xl">Experimental R&D you can actually use.</h1>
    <p class="lede font-body text-lg">Prototypes, systems, and notes from the lab.</p>
    <div class="cta-row flex flex-col items-center justify-center gap-4 sm:flex-row">
      <a class="btn btn-primary" href="/work/latest">See the latest drop</a>
      <a class="btn btn-ghost" href="/work">Explore the lab</a>
    </div>
    <div class="bento mt-12 grid gap-4 sm:grid-cols-3">
      {{ heroTile('Drop', 'Project Lichen: Adaptive Knowledge Graphs', 'Live schema, auto-generated maps, human-in-the-loop.', '/work/drop', true) }}
      {{ heroTile('Concept', 'Block Ledger', 'Auditable knowledge blocks across artifacts.', '/work/block-ledger') }}
      {{ heroTile('Spark', 'Raw Socket Report', 'Unfiltered notes from a midnight server check.', '/work/raw-socket-report') }}
    </div>
    <span class="lab-seal mt-8 block mx-auto"></span>
  </div>
</header><|MERGE_RESOLUTION|>--- conflicted
+++ resolved
@@ -1,30 +1,16 @@
-{% from "components/hero-tile.njk" import heroTile %}
-<header class="hero bg-gradient-to-b from-ink to-electric text-paper">
-  <div class="container mx-auto max-w-screen-2xl px-6 py-32 text-center space-y-6">
-<<<<<<< HEAD
-    <img
-      class="hero-logo mx-auto mb-6 w-28 md:w-40"
-      src="{{ branding.logoSrc }}"
-      alt="{{ branding.logoAlt }}"
-      sizes="{{ branding.logoSizes }}"
-      loading="eager"
-      fetchpriority="high"
-    />
-=======
-    <img src="{{ branding.logoSrc }}" alt="{{ branding.logoAlt }}" width="{{ branding.logoWidth }}" height="{{ branding.logoHeight }}" class="mx-auto h-16 w-16" />
->>>>>>> 63b2ae77
-    <p class="eyebrow font-mono text-sm">Effusion Labs</p>
-    <h1 class="font-heading font-semibold text-4xl md:text-5xl">Experimental R&D you can actually use.</h1>
-    <p class="lede font-body text-lg">Prototypes, systems, and notes from the lab.</p>
-    <div class="cta-row flex flex-col items-center justify-center gap-4 sm:flex-row">
-      <a class="btn btn-primary" href="/work/latest">See the latest drop</a>
-      <a class="btn btn-ghost" href="/work">Explore the lab</a>
-    </div>
-    <div class="bento mt-12 grid gap-4 sm:grid-cols-3">
-      {{ heroTile('Drop', 'Project Lichen: Adaptive Knowledge Graphs', 'Live schema, auto-generated maps, human-in-the-loop.', '/work/drop', true) }}
-      {{ heroTile('Concept', 'Block Ledger', 'Auditable knowledge blocks across artifacts.', '/work/block-ledger') }}
-      {{ heroTile('Spark', 'Raw Socket Report', 'Unfiltered notes from a midnight server check.', '/work/raw-socket-report') }}
-    </div>
-    <span class="lab-seal mt-8 block mx-auto"></span>
-  </div>
-</header>+<section class="relative flex flex-col items-center justify-center py-24 text-center text-paper bg-gradient-to-b from-ink to-electric cursor-crosshair">
+  <img
+    class="hero-logo mb-6"
+    src="{{ branding.logoSrc }}"
+    alt="{{ branding.logoAlt }}"
+    width="{{ branding.logoWidth }}"
+    height="{{ branding.logoHeight }}"
+    loading="eager"
+    fetchpriority="high"
+  />
+  <h1 class="font-heading font-black text-[96px] md:text-[128px]">EFFUSION LABS</h1>
+  <p class="font-body text-lg">Where experimental ideas meet practical prototypes.</p>
+  <p class="font-body text-lg">Explore the projects, concepts, and sparks shaping tomorrow’s creative technology.</p>
+  <a href="/projects/" class="mt-6 inline-block rounded-full bg-electric px-8 py-4 font-heading font-bold text-ink transition hover:bg-lime focus:outline-none">View Latest Work</a>
+  <div class="mt-8 w-full border-t border-paper/20 pt-2 font-mono text-xs">{{ build.branch }} · {{ build.hash }} · {{ build.builtAtIso }}</div>
+</section>