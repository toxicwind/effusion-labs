--- conflicted
+++ resolved
@@ -1,52 +1,56 @@
 <header class="sticky top-0 z-40 w-full bg-base-100/90 backdrop-blur shadow border-y-4 border-primary">
   <div class="navbar mx-auto max-w-screen-2xl px-6">
+    <!-- Brand -->
     <div class="flex-1">
       <a href="/" class="flex items-center gap-2 font-heading text-3xl text-primary">
-        <i data-lucide="flask-conical" class="w-6 h-6"></i><span>{{ 'Effusion Labs' | shout }}</span>
+        <i data-lucide="flask-conical" class="w-6 h-6" aria-hidden="true"></i>
+        <span>{{ 'Effusion Labs' | shout }}</span>
       </a>
     </div>
-<<<<<<< HEAD
-    <nav class="flex-none">
-      <ol class="flex flex-wrap gap-4 font-mono text-sm" role="list">
-        {% for n in nav %}
-        <li>
-          <a href="{{ n.url }}" class="hover:underline focus:underline">
-            {{ n.order }}. {{ n.title }}
-          </a>
-        </li>
-        {% endfor %}
-      </ol>
-    </nav>
-=======
-    <div class="flex-none lg:hidden">
-      <div class="dropdown dropdown-end">
-        <label tabindex="0" class="btn btn-ghost btn-square">
-          <i data-lucide="menu" class="w-6 h-6"></i>
-        </label>
-        <ul tabindex="0" class="menu menu-sm dropdown-content mt-3 z-[1] p-2 shadow bg-base-100 rounded-box w-40">
+
+    <!-- Right cluster: mobile menu, theme toggle, desktop menu -->
+    <div class="flex-none flex items-center gap-2">
+      <!-- Mobile nav (hidden on lg+) -->
+      <details class="dropdown dropdown-end lg:hidden">
+        <summary class="btn btn-ghost btn-square" aria-label="Open menu">
+          <i data-lucide="menu" class="w-6 h-6" aria-hidden="true"></i>
+        </summary>
+        <ul class="menu menu-sm dropdown-content mt-3 z-[100] p-2 shadow bg-base-100 rounded-box w-56" role="menu" aria-label="Primary">
           {% for n in nav %}
-          <li><a href="{{ n.url }}">{{ n.title | shout }}</a></li>
+          <li role="none">
+            <a role="menuitem" href="{{ n.url }}">
+              {% if n.order %}
+              <span class="opacity-60">{{ n.order }}.</span>
+              {% endif %}
+              <span>{{ n.title | shout }}</span>
+            </a>
+          </li>
           {% endfor %}
         </ul>
-      </div>
+      </details>
+
+      <!-- Theme toggle -->
+      <button id="theme-toggle" class="btn btn-ghost btn-square" aria-label="Switch theme" aria-pressed="true">
+        <span class="sr-only">Toggle theme</span>
+        <i data-lucide="sun" class="w-6 h-6 hidden" aria-hidden="true"></i>
+        <i data-lucide="moon" class="w-6 h-6" aria-hidden="true"></i>
+      </button>
+
+      <!-- Desktop nav (hidden below lg) -->
+      <nav class="hidden lg:flex" aria-label="Primary">
+        <ul class="menu menu-horizontal px-1">
+          {% for n in nav %}
+          <li>
+            <a href="{{ n.url }}" class="hover:text-primary">
+              {% if n.order %}
+              <span class="opacity-60">{{ n.order }}.</span>
+              {% endif %}
+              <span>{{ n.title | shout }}</span>
+            </a>
+          </li>
+          {% endfor %}
+        </ul>
+      </nav>
     </div>
->>>>>>> 48764d70
-    <div class="flex-none flex items-center gap-2">
-      <button id="theme-toggle" class="btn btn-ghost btn-square" aria-label="Switch to light theme" aria-pressed="true">
-        <span class="sr-only">Toggle theme</span>
-        <i data-lucide="sun" class="w-6 h-6 hidden"></i>
-        <i data-lucide="moon" class="w-6 h-6"></i>
-      </button>
-    </div>
-<<<<<<< HEAD
-=======
-    <nav class="flex-none hidden lg:flex">
-      <ul class="menu menu-horizontal px-1">
-        {% for n in nav %}
-        <li><a href="{{ n.url }}" class="hover:text-primary">{{ n.title | shout }}</a></li>
-        {% endfor %}
-      </ul>
-    </nav>
->>>>>>> 48764d70
   </div>
 </header>