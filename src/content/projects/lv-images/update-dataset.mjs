--- conflicted
+++ resolved
@@ -523,7 +523,6 @@
     const zeroSitemapResults = discoveryResults.filter(
       (result) => result && (!Array.isArray(result.sitemaps) || result.sitemaps.length === 0),
     )
-<<<<<<< HEAD
     const zeroSitemapHosts = zeroSitemapResults.map((r) => r.host)
 
     const zeroAnalyses = await Promise.all(
@@ -599,7 +598,7 @@
       })
     }
 
-=======
+
 
     const bannedResults = []
     for (const result of zeroSitemapResults) {
@@ -622,7 +621,7 @@
     }
 
     const bannedHosts = bannedResults.map((r) => r.host)
->>>>>>> 30499253
+
     const bannedSet = new Set(bannedHosts)
 
     if (bannedHosts.length > 0) {
@@ -640,7 +639,7 @@
       )
       bannedHosts.forEach((host) => console.log(`   - ${host}`))
 
-<<<<<<< HEAD
+
       const updatedHosts = hosts.filter((host) => !bannedSet.has(host))
       const serialized = updatedHosts.length > 0 ? `${updatedHosts.join('\n')}\n` : ''
       await writeFile(hostsTxtPath, serialized, 'utf8')
@@ -651,10 +650,7 @@
     } else if (zeroSitemapResults.length > 0) {
       if (massRemovalSafeguard.length > 0) {
         console.log('\n⚠️ Zero-sitemap bans skipped due to safeguard (all hosts affected).')
-      } else {
-        console.log('\n⚖️ Zero-sitemap hosts detected, but no bans enforced.')
-=======
-      if (this.config.noRewriteHosts) {
+      } else if (this.config.noRewriteHosts) {
         console.log('⚠️ Skipped hosts.txt rewrite due to --no-rewrite-hosts')
       } else {
         const updatedHosts = hosts.filter((host) => !bannedSet.has(host))
@@ -664,7 +660,6 @@
         console.log(
           `📝 hosts.txt rewritten (active=${updatedHosts.length}, removed=${bannedHosts.length})`,
         )
->>>>>>> 30499253
       }
     } else {
       console.log('\n✅ No zero-sitemap hosts to ban in this run.')
@@ -728,16 +723,13 @@
       bans: {
         zeroContentSitemaps: bannedHosts,
         count: bannedHosts.length,
-<<<<<<< HEAD
         candidates: zeroSitemapHosts,
         preservedDueToHistory,
         skippedDueToErrors,
         skippedDueToUnknownHistory,
         massRemovalSafeguardTriggered: massRemovalSafeguard.length > 0,
         massRemovalSafeguardHosts: massRemovalSafeguard,
-=======
         skippedRewrite: Boolean(this.config.noRewriteHosts && bannedHosts.length > 0),
->>>>>>> 30499253
       },
       sitemaps: sitemapsLog.sort((a, b) => b.itemCount - a.itemCount),
     }
