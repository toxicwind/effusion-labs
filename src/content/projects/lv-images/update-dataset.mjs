--- conflicted
+++ resolved
@@ -45,11 +45,12 @@
 
 const sitemapsDir = path.join(cacheDir, 'sitemaps')
 const robotsDir = path.join(cacheDir, 'robots')
-const sitemapsDir = path.join(cacheDir, 'sitemaps')
 const urlmetaPath = path.join(cacheDir, 'urlmeta.json')
 
 const itemsMetaPath = path.join(genDir, 'items-meta.json')
 const runsHistoryPath = path.join(genDir, 'runs-history.json')
+const allImagesPath = path.join(genDir, 'all-images.json')
+const allProductsPath = path.join(genDir, 'all-products.json')
 
 const hostsTxtPath = path.join(baseDir, './config/hosts.txt')
 const hostsBannedPath = path.join(baseDir, './config/hosts.banned.ndjson')
@@ -1112,11 +1113,7 @@
   await mkdir(cacheDir, { recursive: true })
   await mkdir(itemsDir, { recursive: true })
   await mkdir(robotsDir, { recursive: true })
-<<<<<<< HEAD
-  await mkdir(sitemapsDir, { recursive: true })
-=======
   await ensureDir(sitemapsDir)
->>>>>>> 4ddcc224
   await ensureDir(pageSnapshotsDir)
   await ensureDir(markdownMirrorDir)
   await ensureDir(imageCacheDir)
@@ -1410,6 +1407,8 @@
   await saveJson(urlmetaPath, JSON.parse(JSON.stringify(urlmeta)))
   await saveJson(itemsMetaPath, itemsMeta)
   await saveJson(runsHistoryPath, runsHistory)
+  await saveJson(allImagesPath, allImages)
+  await saveJson(allProductsPath, allProducts)
 
   console.log('\n🧮 Building lvreport dataset cache...')
   try {
@@ -1459,17 +1458,8 @@
     console.log('\n📦 Bundle update skipped via --skip-bundle flag.')
   }
 
-<<<<<<< HEAD
-  if (!skipBundle && !keepWorkdir) {
-    console.log('\n🧹 Pruning crawler workspace (items, sitemaps, robots)...')
-    const pruneTargets = [itemsDir, sitemapsDir, robotsDir]
-    await Promise.all(pruneTargets.map((dir) => rm(dir, { recursive: true, force: true })))
-  } else if (!skipBundle && keepWorkdir) {
-    console.log('\n🧳 Workspace retained via --keep-workdir flag.')
-=======
   if (bundleUpdated) {
     await pruneWorkspaceDirectories({ keep: keepWorkdir })
->>>>>>> 4ddcc224
   }
 
   console.log(`\n📊 Summary → ${path.relative(process.cwd(), summaryPath)}`)
