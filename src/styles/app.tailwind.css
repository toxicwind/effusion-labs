@config "../../tailwind.config.cjs";
@import "./tokens.css";
@import "tailwindcss";
@plugin "daisyui";
@plugin "@tailwindcss/typography";
@import "prismjs/themes/prism-tomorrow.css";
@import "./home.css";
@import "./mschf-overlay.css";

@layer base {
  body { @apply font-body text-[var(--step-0)] leading-[1.5]; }
  h1 { @apply font-heading text-[var(--step-4)] mb-8; }
  h2 { @apply font-heading text-[var(--step-3)] mb-6; }
  h3 { @apply font-heading text-[var(--step-2)] mb-4; }
  p, ul, ol, blockquote { @apply mb-4; }

  .heading-anchor { @apply mr-2 no-underline text-gray-400; }

  pre[class*="language-"],
  :not(pre) > code {
    background-color: rgb(var(--color-code-bg));
    color: rgb(var(--color-code-text));
  }
}

@layer components {
  .skip-link { @apply sr-only focus:not-sr-only fixed top-2 left-2 z-50 rounded bg-primary text-text px-4 py-2; }
}

/* ——— Small utility cluster (unchanged names) ——— */
@layer components {
  .spec-note-soft     { @apply italic text-gray-500 border-b border-dotted border-gray-300 cursor-help; }
  .spec-note-subtle   { @apply text-gray-400 border-b border-dashed border-gray-300 cursor-help; }
  .spec-note-liminal  { @apply underline decoration-dotted decoration-gray-400 text-slate-500 italic cursor-help; }
  .spec-note-archival { @apply uppercase tracking-wide text-xs text-gray-600 border-b border-gray-400 cursor-help; }
  .spec-note-ghost    { @apply italic underline decoration-dotted decoration-gray-400 text-gray-400 cursor-help; }
  .silence-node { @apply h-screen bg-white; } .push-up { @apply -mt-20; } .push-left { @apply -ml-16; }
  .rotate-90 { @apply transform rotate-90 origin-top-left block; } .mirror-x { @apply transform -scale-x-100 block; }
  .flicker { @apply animate-pulse; } .audio-embed { @apply my-4 block; } .qr-code { @apply my-4 block w-32 h-32; }

  /* color signifiers retained */
  .slate{ @apply text-slate-500;} .gray{ @apply text-gray-500;} .zinc{ @apply text-zinc-500;} .neutral{ @apply text-neutral-500;}
  .stone{ @apply text-stone-500;} .red{ @apply text-red-500;} .orange{ @apply text-orange-500;} .amber{ @apply text-amber-500;}
  .yellow{ @apply text-yellow-500;} .lime{ @apply text-lime-500;} .green{ @apply text-green-500;} .emerald{ @apply text-emerald-500;}
  .teal{ @apply text-teal-500;} .cyan{ @apply text-cyan-500;} .sky{ @apply text-sky-500;} .blue{ @apply text-blue-500;}
  .indigo{ @apply text-indigo-500;} .violet{ @apply text-violet-500;} .purple{ @apply text-purple-500;} .fuchsia{ @apply text-fuchsia-500;}
  .pink{ @apply text-pink-500;} .rose{ @apply text-rose-500;} .blackout{ @apply text-black bg-black; }
}

/* ——— Inline footnote popover (theme-aware) ——— */
@layer components {
  .annotation-ref { @apply relative inline-block; }
  .annotation-anchor {
    @apply px-1 underline decoration-dotted transition-colors duration-150 cursor-pointer;
    color: hsl(var(--p));
  }
  .annotation-anchor:hover { color: hsl(var(--pf)); }
  .annotation-anchor:focus { outline: none; box-shadow: 0 0 0 2px hsl(var(--p)/.35); }

  .annotation-popup {
    @apply absolute -translate-x-1/2 left-1/2 top-7 z-50 max-w-sm rounded-xl p-4 text-sm leading-relaxed
           border shadow-xl opacity-0 pointer-events-none transition-all duration-200 ease-in-out translate-y-1
           text-left overflow-y-auto max-h-72 block;
    background-color: hsl(var(--b1)/.95);
    backdrop-filter: blur(6px);
    border-color: hsl(var(--bc)/.12);
    color: hsl(var(--bc));
  }
  .annotation-ref:hover .annotation-popup,
  .annotation-ref:focus-within .annotation-popup { @apply opacity-100 pointer-events-auto translate-y-0; }

  .annotation-popup p { @apply mb-3 last:mb-0; }
  .annotation-popup blockquote {
    @apply pl-4 py-2 rounded mb-3 italic;
    border-left: 4px solid hsl(var(--bc)/.2);
    background-color: hsl(var(--b2)/.5);
    color: hsl(var(--bc));
  }
  .annotation-popup a { color: hsl(var(--p)); }
  .annotation-popup a:hover { color: hsl(var(--pf)); }
  .annotation-popup code {
    @apply rounded px-1 py-0.5 text-xs font-mono;
    background-color: hsl(var(--b2));
    color: hsl(var(--bc));
  }
  .annotation-popup .footnote-source {
    @apply text-xs mt-2 pt-2 font-medium;
    border-top: 1px solid hsl(var(--bc)/.12);
    color: hsl(var(--bc)/.75);
  }

  @media (max-width:640px){
    .annotation-popup { @apply fixed inset-x-4 bottom-4 mx-auto translate-x-0 transform-none max-w-[90vw] max-h-[70vh]; }
  }
}

/* ——— Targeting / scroll affordances (works with sticky headers) ——— */
@layer components {
  :root { --header-height: 5rem; }
  [id^="fn"],[id^="fnref"],.footnote-item,.annotation-anchor,.footnote-local,.footnote-enhanced,.footnote-ref{
    scroll-margin-top: calc(var(--header-height) + 1rem);
  }
  html{ scroll-behavior: smooth; }

  .footnote-highlight{
    background-color: hsl(var(--p)/.15);
    border-radius: .375rem;
    transition: background-color .3s ease-in-out;
  }
  @media (prefers-reduced-motion: reduce){
    .footnote-highlight{ transition: none; }
  }

  [id^="fn"]:target,[id^="fnref"]:target{
    border-radius:.375rem;
    box-shadow: 0 0 0 2px hsl(var(--in)/.45); /* info color ring */
    animation: footnote-highlight 2.2s ease-in-out;
  }
  @keyframes footnote-highlight{
    0%{ background-color: hsl(var(--in)/.25); }
    50%{ background-color: hsl(var(--in)/.12); }
    100%{ background-color: transparent; }
  }

  [id^="fn"]:focus,[id^="fnref"]:focus{ outline: none; box-shadow: 0 0 0 2px hsl(var(--in)/.55); }

  @media (max-width:640px){ :root{ --header-height: 4rem; } }
  @media (min-width:1280px){ :root{ --header-height: 5.5rem; } }

  @media (prefers-reduced-motion: reduce){
    html{ scroll-behavior: auto; }
    [id^="fn"]:target,[id^="fnref"]:target{ animation: none; }
    .annotation-popup{ transition: none; }
  }
}

/* ——— Footnote card (daisyUI theme + Typography tolerance + Prism-safe) ——— */
@layer components {
  .footnote-aside{
    @apply block w-full my-6 rounded-lg border p-4 text-[0.95rem] leading-relaxed;
    background-color: hsl(var(--b1));
    border-color: hsl(var(--bc)/.14);
    color: hsl(var(--bc));
  }

  .footnote-aside .footnote-local{ @apply flex items-start justify-between gap-3 mb-2; }
  .footnote-aside .footnote-content{ @apply flex-1 min-w-0; }
  .footnote-aside .footnote-content > p{ @apply m-0 font-medium break-words; color: hsl(var(--bc)); }

  .footnote-aside .footnote-backref{
    @apply ml-2 text-xs no-underline transition-colors;
    color: hsl(var(--bc)/.65);
  }
  .footnote-aside .footnote-backref:hover{ color: hsl(var(--bc)); }

  /* Explanation: full-width, calm rhythm */
  .footnote-aside .footnote-explanation{
    @apply block w-full clear-both mt-2 pl-4;
    border-left: 1px solid hsl(var(--bc)/.18);
    color: hsl(var(--bc)/.9);
    line-height: 1.7;
  }
  .footnote-aside .footnote-explanation p{ @apply m-0 mb-2 last:mb-0; }
  .footnote-aside .footnote-explanation a{ color: hsl(var(--p)); }
  .footnote-aside .footnote-explanation a:hover{ color: hsl(var(--pf)); }
  .footnote-aside .footnote-explanation code{
    @apply rounded px-1 py-0.5 text-[0.85em] font-mono;
    background-color: hsl(var(--b2));
    color: hsl(var(--bc));
  }
  .footnote-aside .footnote-explanation footer{
    @apply mt-3 pt-2 text-xs;
    border-top: 1px solid hsl(var(--bc)/.12);
    color: hsl(var(--bc)/.7);
  }

  /* If someone forgets `not-prose`, still resist Typography defaults */
  .prose .footnote-aside .footnote-explanation{
    margin-top: .5rem;
    padding-left: 1rem;
    border-left: 1px solid hsl(var(--bc)/.18);
    color: hsl(var(--bc)/.9);
    font-style: normal; /* prevent forced italics */
    background: transparent;
  }
}

/* ——— Optional compact variant (keeps your existing name) ——— */
@layer components {
  .footnote-aside--compact{ @apply border-0 bg-transparent p-0 my-6; }
  .footnote-aside--compact .footnote-local{ @apply mb-2 bg-transparent px-0 py-0; }
  .footnote-aside--compact .footnote-explanation{
    padding-left: 1rem;
    border-left: 4px solid hsl(var(--bc)/.25);
  }
}

/* ——— Standard footnote list (hybrid compat) ——— */
@layer components {
  .footnotes-hybrid{ @apply mt-8 pt-6 border-t; border-color: hsl(var(--bc)/.14); }
  .footnote-enhanced{ @apply mb-3 text-sm leading-relaxed; color: hsl(var(--bc)); }
  .footnotes-list{ @apply space-y-2; }
  .footnote-item{ @apply relative rounded transition-colors pl-2; }
  .footnote-item:hover{ background-color: hsl(var(--b2)); }
  .footnote-ref a{ color: hsl(var(--p)); }
  .footnote-ref a:hover{ color: hsl(var(--pf)); }
}

/* ——— Prism interop (code readability inside footnotes/popup) ——— */
@layer components {
  .footnote-aside pre[class*="language-"],
  .annotation-popup pre[class*="language-"]{
    @apply rounded-md p-3 overflow-x-auto text-xs leading-6;
    background-color: hsl(var(--b2)); /* keeps Prism theme legible on both themes */
    border: 1px solid hsl(var(--bc)/.12);
    color: hsl(var(--bc));
  }
  .footnote-aside :not(pre) > code,
  .annotation-popup :not(pre) > code{
    @apply rounded px-1 py-0.5 text-[0.85em];
    background-color: hsl(var(--b2));
    color: hsl(var(--bc));
  }
}

/* ——— Link affordances (unchanged names) ——— */
@layer components {
  .interlink::before{ content:"⇢ "; margin-right:.15rem; color:currentColor; font-size:.9em; }
  .external-link{ @apply underline transition-colors; color: hsl(var(--p)); }
  .external-link:hover{ color: hsl(var(--pf)); }
}

@layer components {
<<<<<<< HEAD
  .spec-sheet { @apply grid gap-2 sm:grid-cols-[max-content_auto]; }
  .spec-sheet dt { @apply font-semibold pr-2; }
  .spec-sheet dd { @apply mb-1; }
  .badge-chip { @apply inline-block border-2 px-2 py-0.5 text-xs mr-1; }
  .market-table { @apply w-full border-collapse border-2; }
  .market-table th, .market-table td { @apply border-2 px-2 py-1 text-left; }
=======
  .spec-sheet{ @apply border-4 p-4; }
  .spec-sheet dt{ @apply font-semibold tracking-tight pr-4; }
  .spec-sheet dd{ @apply break-words hyphens-auto; }
  .market-table{ @apply border-collapse mt-4; }
  .market-table th,.market-table td{ @apply border-2; }
  .badge-chip{ @apply inline-block border-2 px-2 py-1 text-xs mr-1 mb-1; }
  .provenance-list{ @apply list-disc pl-5; }
  .meta-notes{ @apply bg-warning/20; }
>>>>>>> f03b162f
}<|MERGE_RESOLUTION|>--- conflicted
+++ resolved
@@ -231,21 +231,54 @@
 }
 
 @layer components {
-<<<<<<< HEAD
-  .spec-sheet { @apply grid gap-2 sm:grid-cols-[max-content_auto]; }
-  .spec-sheet dt { @apply font-semibold pr-2; }
-  .spec-sheet dd { @apply mb-1; }
-  .badge-chip { @apply inline-block border-2 px-2 py-0.5 text-xs mr-1; }
-  .market-table { @apply w-full border-collapse border-2; }
-  .market-table th, .market-table td { @apply border-2 px-2 py-1 text-left; }
-=======
-  .spec-sheet{ @apply border-4 p-4; }
-  .spec-sheet dt{ @apply font-semibold tracking-tight pr-4; }
-  .spec-sheet dd{ @apply break-words hyphens-auto; }
-  .market-table{ @apply border-collapse mt-4; }
-  .market-table th,.market-table td{ @apply border-2; }
-  .badge-chip{ @apply inline-block border-2 px-2 py-1 text-xs mr-1 mb-1; }
-  .provenance-list{ @apply list-disc pl-5; }
-  .meta-notes{ @apply bg-warning/20; }
->>>>>>> f03b162f
+  /*-- Specification Sheet ---------------------------------------------------*/
+  /* A two-column layout for displaying key-value data. */
+
+  .spec-sheet {
+    @apply grid gap-2 rounded-lg border-4 p-4 sm:grid-cols-[max-content_auto];
+  }
+
+  .spec-sheet dt {
+    @apply font-semibold tracking-tight pr-4;
+  }
+
+  .spec-sheet dd {
+    @apply mb-1 break-words hyphens-auto;
+  }
+
+  /*-- Market Data Table -----------------------------------------------------*/
+  /* A standard table for displaying structured data. */
+
+  .market-table {
+    @apply mt-4 w-full border-2 border-collapse;
+  }
+
+  .market-table th,
+  .market-table td {
+    @apply border-2 px-2 py-1 text-left;
+  }
+
+  /* Suggestion: Add a distinct style for the table header for better hierarchy. */
+  .market-table th {
+    @apply bg-slate-100 font-semibold dark:bg-slate-800;
+  }
+
+  /*-- Reusable Components ---------------------------------------------------*/
+
+  /* A small, pill-shaped badge for tags or statuses. */
+  .badge-chip {
+    @apply mb-1 mr-1 inline-block rounded-full border-2 px-2 py-1 text-xs font-medium;
+  }
+
+  /* A standard bulleted list for provenance or feature lists. */
+  .provenance-list {
+    @apply list-disc space-y-1 pl-5;
+  }
+
+  /*-- Notes & Metadata ------------------------------------------------------*/
+  /* A styled container for important notes or warnings. */
+
+  .meta-notes {
+    @apply rounded-md bg-yellow-100 p-3 text-yellow-800 dark:bg-yellow-900/30 dark:text-yellow-200;
+  }
 }