@layer utilities {
<<<<<<< HEAD
  .stack { @apply flex flex-col gap-4; }
  .center { @apply mx-auto max-w-screen-lg; }
  .hb-fluid-h1 { @apply text-4xl sm:text-5xl md:text-7xl lg:text-8xl; }
  .hb-fluid-h2 { @apply text-3xl sm:text-4xl md:text-6xl lg:text-7xl; }
  .hb-fluid-kicker { @apply text-lg sm:text-xl md:text-2xl; }
=======
  .stack {
    @apply flex flex-col gap-4;
  }
  .center {
    @apply mx-auto max-w-screen-lg;
  }
  .hb-bleed-reset {
    @apply mr-0 max-w-full;
  }
>>>>>>> a8c81fed
}<|MERGE_RESOLUTION|>--- conflicted
+++ resolved
@@ -1,19 +1,10 @@
 @layer utilities {
-<<<<<<< HEAD
   .stack { @apply flex flex-col gap-4; }
   .center { @apply mx-auto max-w-screen-lg; }
   .hb-fluid-h1 { @apply text-4xl sm:text-5xl md:text-7xl lg:text-8xl; }
   .hb-fluid-h2 { @apply text-3xl sm:text-4xl md:text-6xl lg:text-7xl; }
   .hb-fluid-kicker { @apply text-lg sm:text-xl md:text-2xl; }
-=======
-  .stack {
-    @apply flex flex-col gap-4;
-  }
-  .center {
-    @apply mx-auto max-w-screen-lg;
-  }
   .hb-bleed-reset {
     @apply mr-0 max-w-full;
   }
->>>>>>> a8c81fed
 }