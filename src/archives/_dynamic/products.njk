--- conflicted
+++ resolved
@@ -6,10 +6,7 @@
   alias: product
 eleventyComputed:
   permalink: "/archives/product/{{ product.data.slugCanonical }}/"
-<<<<<<< HEAD
-=======
   canonicalUrl: "/archives/product/{{ product.data.slugCanonical }}/"
->>>>>>> 0d3e0c60
   title: "{{ product.data.title or product.data.product_id or product.data.productSlug }}"
 ---
 {% from "components/products/SpecSheet.njk" import specSheet %}
@@ -18,16 +15,30 @@
 <nav class="breadcrumbs text-sm mb-2 overflow-x-auto whitespace-nowrap" aria-label="Breadcrumb">
   <ul>
     <li><a href="/archives/">Archives</a></li>
-    <li><a href="/archives/collectables/designer-toys/{{ product.data.companySlug }}/">{{ product.data.companyTitle }}</a></li>
-    <li><a href="/archives/collectables/designer-toys/{{ product.data.companySlug }}/{{ product.data.lineSlug }}/">{{ product.data.lineTitle }}</a></li>
-    <li class="opacity-70">{{ product.data.product_id or product.data.title or product.data.productSlug }}</li>
+    <li>
+      <a href="/archives/collectables/designer-toys/{{ product.data.companySlug }}/">
+        {{ product.data.companyTitle }}
+      </a>
+    </li>
+    <li>
+      <a href="/archives/collectables/designer-toys/{{ product.data.companySlug }}/{{ product.data.lineSlug }}/">
+        {{ product.data.lineTitle }}
+      </a>
+    </li>
+    <li class="opacity-70">
+      {{ product.data.product_id or product.data.title or product.data.productSlug }}
+    </li>
   </ul>
 </nav>
 
-<div class="mb-6">{{ backLink('Back', '/archives/collectables/designer-toys/' + product.data.companySlug + '/' + product.data.lineSlug + '/') }}</div>
+<div class="mb-6">
+  {{ backLink('Back', '/archives/collectables/designer-toys/' + product.data.companySlug + '/' + product.data.lineSlug + '/') }}
+</div>
 
 <header class="mb-6">
-  <h1 class="font-heading text-3xl uppercase tracking-[-0.02em] text-primary mb-0">{{ product.data.product_id or product.data.title or product.data.productSlug }}</h1>
+  <h1 class="font-heading text-3xl uppercase tracking-[-0.02em] text-primary mb-0">
+    {{ product.data.product_id or product.data.title or product.data.productSlug }}
+  </h1>
 </header>
 
 <section class="card bg-base-100 border shadow-sm">
