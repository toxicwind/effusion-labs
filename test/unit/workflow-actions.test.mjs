import test from 'node:test';
import assert from 'node:assert';
import { readdirSync, readFileSync } from 'node:fs';

<<<<<<< HEAD
const workflowDir = new URL('../../.github/workflows/', import.meta.url);
const workflows = readdirSync(workflowDir)
  .filter((f) => f.endsWith('.yml'))
  .map((f) => readFileSync(new URL(f, workflowDir), 'utf8'));
=======
const deploy = readFileSync(new URL('../../.github/workflows/deploy.yml', import.meta.url), 'utf8');
>>>>>>> fb7f04b4

function assertNoLegacyActions(workflow) {
  assert.doesNotMatch(workflow, /actions\/checkout@v[0-3]/);
  assert.doesNotMatch(workflow, /actions\/setup-node@v[0-3]/);
  assert.doesNotMatch(workflow, /actions\/upload-artifact@v[0-3]/);
}

test('GitHub workflows use latest action versions', () => {
<<<<<<< HEAD
  workflows.forEach(assertNoLegacyActions);
=======
  [deploy].forEach(assertNoLegacyActions);
>>>>>>> fb7f04b4
});<|MERGE_RESOLUTION|>--- conflicted
+++ resolved
@@ -2,14 +2,9 @@
 import assert from 'node:assert';
 import { readdirSync, readFileSync } from 'node:fs';
 
-<<<<<<< HEAD
 const workflowDir = new URL('../../.github/workflows/', import.meta.url);
-const workflows = readdirSync(workflowDir)
-  .filter((f) => f.endsWith('.yml'))
-  .map((f) => readFileSync(new URL(f, workflowDir), 'utf8'));
-=======
-const deploy = readFileSync(new URL('../../.github/workflows/deploy.yml', import.meta.url), 'utf8');
->>>>>>> fb7f04b4
+const workflowFiles = readdirSync(workflowDir).filter((f) => /\.ya?ml$/i.test(f));
+const workflows = workflowFiles.map((f) => readFileSync(new URL(f, workflowDir), 'utf8'));
 
 function assertNoLegacyActions(workflow) {
   assert.doesNotMatch(workflow, /actions\/checkout@v[0-3]/);
@@ -18,9 +13,5 @@
 }
 
 test('GitHub workflows use latest action versions', () => {
-<<<<<<< HEAD
   workflows.forEach(assertNoLegacyActions);
-=======
-  [deploy].forEach(assertNoLegacyActions);
->>>>>>> fb7f04b4
 });