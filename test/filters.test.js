--- conflicted
+++ resolved
@@ -1,8 +1,6 @@
-<<<<<<< HEAD
-const { readableDate, htmlDateString, limit, jsonify, readingTime, slugify, webpageToMarkdown, truncate } = require('../lib/filters');
-=======
-const { readableDate, htmlDateString, limit, jsonify, readingTime, slugify, webpageToMarkdown, shout } = require('../lib/filters');
->>>>>>> 0d0f735f
+
+const { readableDate, htmlDateString, limit, jsonify, readingTime, slugify, webpageToMarkdown, truncate, shout } = require('../lib/filters');
+
 const assert = require('node:assert');
 const { test } = require('node:test');
 const http = require('node:http');
@@ -43,11 +41,11 @@
   assert.strictEqual(slugify(' Multi   Space '), 'multi-space');
 });
 
-<<<<<<< HEAD
 test('truncate shortens strings with ellipsis', () => {
   assert.strictEqual(truncate('abcdefghij', 5), 'abcde…');
   assert.strictEqual(truncate('hi', 5), 'hi');
-=======
+});
+
 test('shout uppercases text', () => {
   assert.strictEqual(shout('make noise'), 'MAKE NOISE');
 });
@@ -55,7 +53,6 @@
 test('shout is idempotent', () => {
   const once = shout('Echo');
   assert.strictEqual(shout(once), once);
->>>>>>> 0d0f735f
 });
 
 test('webpageToMarkdown filter fetches and converts HTML', async () => {
