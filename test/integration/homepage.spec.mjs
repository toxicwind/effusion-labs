import test from 'node:test';
import assert from 'node:assert';
import { readFileSync, readdirSync, statSync, existsSync } from 'node:fs';
import path from 'node:path';
import { JSDOM } from 'jsdom';
import { buildLean } from '../helpers/eleventy-env.mjs';

function walk(dir, files = []) {
  for (const entry of readdirSync(dir)) {
    const p = path.join(dir, entry);
    const stats = statSync(p);
    if (stats.isDirectory()) walk(p, files);
    else files.push(p);
  }
  return files;
}

test('homepage hero and work filters', async () => {
  const outDir = await buildLean('homepage');
  const htmlPath = path.join(outDir, 'index.html');
  const html = readFileSync(htmlPath, 'utf8');
  const dom = new JSDOM(html);
  const doc = dom.window.document;

  // Hero
  const h1 = doc.querySelector('h1');
  assert.equal(h1.textContent.trim(), 'Experimental R&D you can actually use.');
  assert.match(html, /Prototypes, systems, and notes from the lab\./);
  const ctaLatest = Array.from(doc.querySelectorAll('a')).find(a => a.textContent.trim() === 'See the latest drop');
  assert(ctaLatest);
  assert.equal(ctaLatest.getAttribute('href'), '/work/latest');
  const ctaExplore = Array.from(doc.querySelectorAll('a')).find(a => a.textContent.trim() === 'Explore the lab');
  assert(ctaExplore);
  assert.equal(ctaExplore.getAttribute('href'), '/work');
  const bento = doc.querySelector('.bento');
  assert(bento);
  assert.equal(bento.querySelectorAll('a').length, 3);
  assert(!/· unknown ·/.test(html));

<<<<<<< HEAD
  const logo = doc.querySelector('img.hero-logo');
  assert(logo);
  assert.equal(logo.getAttribute('src'), '/assets/static/logo.png');
  assert(!logo.hasAttribute('width'));
  assert(!logo.hasAttribute('height'));
  assert.match(logo.getAttribute('class') || '', /w-28/);
  assert.equal(logo.getAttribute('sizes'), branding.logoSizes);
  assert.equal(logo.getAttribute('loading'), 'eager');
  assert.equal(logo.getAttribute('fetchpriority'), 'high');
=======
  // Map CTA
  const mapHeading = Array.from(doc.querySelectorAll('h2')).find(h => /Interactive Concept Map/i.test(h.textContent));
  assert(mapHeading);
  const mapSection = mapHeading.closest('section');
  assert(mapSection);
  const mapLink = Array.from(mapSection.querySelectorAll('a')).find(a => /Launch the Map/i.test(a.textContent));
  assert(mapLink);
  assert.equal(mapLink.getAttribute('href'), '/map/');
  // Property: exactly one link within the map section
  assert.equal(Array.from(mapSection.querySelectorAll('a[href="/map/"]')).length, 1);
>>>>>>> 63b2ae77

  // Map CTA
  const mapHeading = Array.from(doc.querySelectorAll('h2')).find(h => /Interactive Concept Map/i.test(h.textContent));
  assert(mapHeading);
  const mapSection = mapHeading.closest('section');
  assert(mapSection);
  const mapLink = Array.from(mapSection.querySelectorAll('a')).find(a => /Launch the Map/i.test(a.textContent));
  assert(mapLink);
  assert.equal(mapLink.getAttribute('href'), '/map/');
  // Property: exactly one link within the map section
  assert.equal(Array.from(mapSection.querySelectorAll('a[href="/map/"]')).length, 1);

  // Skip link
  const skip = doc.querySelector('a.skip-link');
  assert(skip);
  assert.equal(skip.getAttribute('href'), '#main');
  assert(doc.getElementById('main'));

  // Work section with filters
  const workHeader = Array.from(doc.querySelectorAll('main h2')).find(h => h.textContent.trim() === 'Work');
  assert(workHeader);
  const filterButtons = Array.from(doc.querySelectorAll('[data-filter]'));
  assert.equal(filterButtons.length, 5);
  assert.deepStrictEqual(filterButtons.map(b => b.dataset.filter), ['all','project','concept','spark','meta']);
  const list = doc.querySelector('#work-list');
  assert(list);
  const items = Array.from(list.querySelectorAll('li'));
<<<<<<< HEAD
=======
  assert(items.length <= 9 && items.length >= 6);
>>>>>>> 63b2ae77
  // Property: each item tagged with a valid type and matching chip
  const valid = ['project','concept','spark','meta'];
  items.forEach(li => {
    assert(valid.includes(li.dataset.type));
    const chip = li.querySelector('.chip');
    assert(chip);
    assert.equal(chip.textContent.trim().toLowerCase(), li.dataset.type);
  });

  // Acceptance: work list uses grid layout
  assert(list.className.includes('grid'));

  // Property: each item exposes published date
  items.forEach(li => {
    const time = li.querySelector('time');
    assert(time);
    assert(time.getAttribute('datetime'));
  });

  // Contract: card affords hover/focus lift
  items.forEach(li => {
    const card = li.querySelector('a.aesthetic-row');
    assert(card);
    const cls = card.getAttribute('class');
    assert(cls.includes('hover:-translate-y-1'));
    assert(cls.includes('focus:-translate-y-1'));
  });

  // Contract: frontend script present
  const scriptPath = path.join(outDir, 'assets/js/work-filters.js');
  assert(existsSync(scriptPath));
  const scriptContent = readFileSync(scriptPath, 'utf8');
  assert.match(scriptContent, /data-filter/);

  // Lab seal flourish
  assert(doc.querySelector('.lab-seal'));

  // Open Questions absence
  assert(!/Open Questions/i.test(html));
  const paths = walk(outDir);
  paths.forEach(p => {
    assert(!p.includes('open-questions'));
    if (p.endsWith('.html')) {
      const c = readFileSync(p, 'utf8');
      assert(!/Open Questions/i.test(c));
    }
  });
});<|MERGE_RESOLUTION|>--- conflicted
+++ resolved
@@ -36,8 +36,7 @@
   assert(bento);
   assert.equal(bento.querySelectorAll('a').length, 3);
   assert(!/· unknown ·/.test(html));
-
-<<<<<<< HEAD
+  // Logo
   const logo = doc.querySelector('img.hero-logo');
   assert(logo);
   assert.equal(logo.getAttribute('src'), '/assets/static/logo.png');
@@ -47,7 +46,7 @@
   assert.equal(logo.getAttribute('sizes'), branding.logoSizes);
   assert.equal(logo.getAttribute('loading'), 'eager');
   assert.equal(logo.getAttribute('fetchpriority'), 'high');
-=======
+
   // Map CTA
   const mapHeading = Array.from(doc.querySelectorAll('h2')).find(h => /Interactive Concept Map/i.test(h.textContent));
   assert(mapHeading);
@@ -58,7 +57,7 @@
   assert.equal(mapLink.getAttribute('href'), '/map/');
   // Property: exactly one link within the map section
   assert.equal(Array.from(mapSection.querySelectorAll('a[href="/map/"]')).length, 1);
->>>>>>> 63b2ae77
+
 
   // Map CTA
   const mapHeading = Array.from(doc.querySelectorAll('h2')).find(h => /Interactive Concept Map/i.test(h.textContent));
@@ -86,10 +85,7 @@
   const list = doc.querySelector('#work-list');
   assert(list);
   const items = Array.from(list.querySelectorAll('li'));
-<<<<<<< HEAD
-=======
   assert(items.length <= 9 && items.length >= 6);
->>>>>>> 63b2ae77
   // Property: each item tagged with a valid type and matching chip
   const valid = ['project','concept','spark','meta'];
   items.forEach(li => {
