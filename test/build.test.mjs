--- conflicted
+++ resolved
@@ -1,30 +1,28 @@
 import { test } from "node:test";
 import assert from "node:assert";
 import fs from "node:fs";
+import path from "node:path";
 import { execSync } from "node:child_process";
 
 function build() {
+  // Show Eleventy logs in the test output
   execSync("npx @11ty/eleventy", { stdio: "inherit" });
 }
 
-test("Eleventy build generates expected assets and pages", () => {
+function exists(p) {
+  return fs.existsSync(path.normalize(p));
+}
+
+test("Eleventy build generates expected assets and pages", { timeout: 5 * 60_000 }, () => {
   build();
-<<<<<<< HEAD
+
   const expected = [
     "_site/assets/css/app.css",
     "_site/archives/index.html",
     "_site/archives/collectables/designer-toys/pop-mart/the-monsters/products/pop-mart--the-monsters--labubu--time-to-chill--plush--std--20221031/index.html",
   ];
+
   for (const file of expected) {
-    assert.ok(fs.existsSync(file), `missing build artifact: ${file}`);
+    assert.ok(exists(file), `missing build artifact: ${file}`);
   }
-=======
-  assert.ok(fs.existsSync("_site/assets/css/app.css"));
-  assert.ok(fs.existsSync("_site/archives/index.html"));
-  assert.ok(
-    fs.existsSync(
-      "_site/archives/collectables/designer-toys/pop-mart/the-monsters/products/pop-mart--the-monsters--labubu--time-to-chill--plush--std--20221031/index.html",
-    ),
-  );
->>>>>>> 7aaf732f
 });