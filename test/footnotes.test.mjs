--- conflicted
+++ resolved
@@ -21,32 +21,27 @@
 
 test('single footnote renders popover and aside', () => {
   const html = render('hi[^1]\n\n[^1]: there');
-<<<<<<< HEAD
   assert.match(html, /<div class="footnotes-hybrid">/);
-=======
   // popover-enabled reference
   assert.match(html, /<sup class="annotation-ref/);
   assert.match(html, /<a href="#fn1" id="fnreffn1" class="annotation-anchor" aria-describedby="popup-fn1">\[1\]<\/a>/);
   assert.match(html, /<span id="popup-fn1" role="tooltip" class="annotation-popup"/);
   // footnote card structure
->>>>>>> 32f16606
   assert.match(html, /<aside class="footnote-aside not-prose" role="note">/);
   assert.match(html, /<div id="fn1" class="footnote-local">/);
   assert.match(html, /class="footnote-content"/);
   assert.match(html, /class="footnote-backref"/);
 });
 
-<<<<<<< HEAD
 test('footnote reference includes popover markup', () => {
   const html = render('hi[^1]\n\n[^1]: there');
   assert.match(html, /<sup class="annotation-ref[^\"]*">/);
   assert.match(html, /class="annotation-anchor"/);
   assert.match(html, /class="annotation-popup">.*there/);
-=======
+});
 test('footnote blockquote merged and styled', () => {
   const html = render('x[^1]\n\n[^1]: base\n> explanation');
   assert.match(html, /<blockquote class="footnote-explanation">/);
->>>>>>> 32f16606
 });
 
 test('nested blockquotes close aside correctly', () => {
