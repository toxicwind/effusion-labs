--- conflicted
+++ resolved
@@ -1,8 +1,4 @@
-<<<<<<< HEAD
-name: "CI • Validate → Build"
-=======
 name: "CI • Doctor → Quality → Test → Build"
->>>>>>> 4ddcc224
 
 concurrency:
   group: ci-${{ github.workflow }}-${{ github.ref }}
@@ -29,13 +25,8 @@
   PLAYWRIGHT_SKIP_BROWSER_DOWNLOAD: "1"
 
 jobs:
-<<<<<<< HEAD
-  pipeline:
-    name: "🔁 Doctor → Quality → Test → Build"
-=======
   verify:
     name: "✅ Doctor, Quality, Test, Build"
->>>>>>> 4ddcc224
     runs-on: ubuntu-latest
     timeout-minutes: 30
     steps:
@@ -47,7 +38,7 @@
       - name: 🔧 Setup Node
         uses: actions/setup-node@v4
         with:
-          node-version: 22.19.0
+          node-version-file: .nvmrc
 
       - name: 📦 Install dependencies
         run: npm ci --no-audit --no-fund
@@ -65,9 +56,6 @@
         run: npm run test
 
       - name: 🏗️ npm run build:offline
-<<<<<<< HEAD
-        run: npm run build:offline
-=======
         run: npm run build:offline
 
       - name: 📦 Archive build output
@@ -75,5 +63,4 @@
         uses: actions/upload-artifact@v4
         with:
           name: site
-          path: _site/
->>>>>>> 4ddcc224
+          path: _site/