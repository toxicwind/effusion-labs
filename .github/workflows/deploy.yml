name: "Deploy • Portainer"

on:
  push:
    branches: [main]
  workflow_dispatch:

concurrency:
  group: deploy-${{ github.ref }}
  cancel-in-progress: true

env:
  CI: true
  REGISTRY: ghcr.io
  WEB_IMAGE: ghcr.io/toxicwind/effusion-labs
  GATEWAY_IMAGE: ghcr.io/toxicwind/markdown-gateway
  npm_config_audit: "false"
  npm_config_fund: "false"
  npm_config_proxy: ""
  npm_config_https_proxy: ""
  npm_config_http_proxy: ""
  PUPPETEER_SKIP_DOWNLOAD: "1"
  PUPPETEER_SKIP_CHROMIUM_DOWNLOAD: "1"
  PLAYWRIGHT_SKIP_BROWSER_DOWNLOAD: "1"

jobs:
  build_web:
    name: "🏗️ Build & Push"
    runs-on: ubuntu-latest
    permissions:
      contents: read
      packages: write
    steps:
      - uses: actions/checkout@v4
        with:
          fetch-depth: 0
          lfs: true

      - name: 🏷️ Docker metadata
        id: meta
        uses: docker/metadata-action@v5
        with:
          images: ${{ env.WEB_IMAGE }}
          tags: |
            type=raw,value=latest,enable={{is_default_branch}}
            type=sha,format=short

      - name: 🐳 Set up Buildx
        uses: docker/setup-buildx-action@v3

      - name: 🔑 Login to GHCR
        uses: docker/login-action@v3
        with:
          registry: ${{ env.REGISTRY }}
          username: ${{ github.actor }}
          password: ${{ secrets.GITHUB_TOKEN }}

      - name: 🏗️ Build image
        uses: docker/build-push-action@v6
        with:
          context: .
          file: .portainer/Dockerfile
          push: true
          tags: ${{ steps.meta.outputs.tags }}
          labels: ${{ steps.meta.outputs.labels }}
<<<<<<< HEAD
=======
          cache-from: type=gha
          cache-to: type=gha,mode=max

  build_gateway:
    name: "🏗️ Build Gateway"
    runs-on: ubuntu-latest
    needs: build_web
    if: github.ref == 'refs/heads/main'
    permissions:
      contents: read
      packages: write
    steps:
      - uses: actions/checkout@v4
        with:
          fetch-depth: 0

      - name: 🔍 Detect gateway changes
        id: changes
        uses: dorny/paths-filter@v3
        with:
          filters: |
            gateway:
              - 'markdown_gateway/**'
              - '.portainer/**'
              - 'docker-compose.yml'

      - name: 🐳 Set up Buildx
        if: steps.changes.outputs.gateway == 'true'
        uses: docker/setup-buildx-action@v3

      - name: 🔑 Login to GHCR
        if: steps.changes.outputs.gateway == 'true'
        uses: docker/login-action@v3
        with:
          registry: ${{ env.REGISTRY }}
          username: ${{ github.actor }}
          password: ${{ secrets.GITHUB_TOKEN }}

      - name: 🏷️ Docker metadata
        if: steps.changes.outputs.gateway == 'true'
        id: gateway-meta
        uses: docker/metadata-action@v5
        with:
          images: ${{ env.GATEWAY_IMAGE }}
          tags: |
            type=raw,value=latest
            type=sha,format=short

      - name: 🏗️ Build image
        if: steps.changes.outputs.gateway == 'true'
        uses: docker/build-push-action@v6
        with:
          context: ./markdown_gateway
          push: true
          tags: ${{ steps.gateway-meta.outputs.tags }}
          labels: ${{ steps.gateway-meta.outputs.labels }}
>>>>>>> 30499253
          cache-from: type=gha
          cache-to: type=gha,mode=max
          platforms: linux/amd64

      - name: ℹ️ Gateway unchanged
        if: steps.changes.outputs.gateway != 'true'
        run: echo "Gateway unchanged; skipping image build."

  deploy:
    name: "🚀 Trigger Portainer"
    needs:
      - build_web
      - build_gateway
    runs-on: ubuntu-latest
    if: github.ref == 'refs/heads/main'
    steps:
      - name: 📞 Invoke webhook
        env:
          HOOK: ${{ secrets.PORTAINER_WEBHOOK_EFFUSION }}
        run: |
          set -Eeuo pipefail
          if [[ -z "$HOOK" ]]; then
            echo "Portainer webhook not configured; skipping." >&2
            exit 0
          fi
          curl --fail --retry 5 --retry-delay 3 --retry-all-errors -X POST "$HOOK"<|MERGE_RESOLUTION|>--- conflicted
+++ resolved
@@ -63,8 +63,6 @@
           push: true
           tags: ${{ steps.meta.outputs.tags }}
           labels: ${{ steps.meta.outputs.labels }}
-<<<<<<< HEAD
-=======
           cache-from: type=gha
           cache-to: type=gha,mode=max
 
@@ -121,7 +119,6 @@
           push: true
           tags: ${{ steps.gateway-meta.outputs.tags }}
           labels: ${{ steps.gateway-meta.outputs.labels }}
->>>>>>> 30499253
           cache-from: type=gha
           cache-to: type=gha,mode=max
           platforms: linux/amd64
