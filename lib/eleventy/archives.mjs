--- conflicted
+++ resolved
@@ -27,30 +27,6 @@
     .replace(/-+/g, "-") || "item";
 }
 
-function simplifyForm(form) {
-  const f = String(form || "").toLowerCase();
-  if (!f) return "";
-  if (/(pendant|keychain)/.test(f)) return "pendant";
-  if (/plush/.test(f)) return "plush";
-  if (/figure/.test(f)) return "figure";
-  if (/blind\s*box/.test(f)) return "blind-box";
-  return "";
-}
-
-function canonicalProductSlug(d) {
-  // Naming Canon: <brand>-<line>-<character>-<product-core>[-<variant-min>]
-  const brand = d.brand || d.company || d.companySlug || "";
-  const line = d.line || d.lineSlug || "";
-  const character = d.character || d.charSlug || "";
-  // Prefer explicit series/title; fall back to product_id token after pruning
-  const core = d.series || d.product_title || d.title || "";
-  const form = simplifyForm(d.form);
-  const tokens = [brand, line, character, core, form].filter(Boolean).map(slugify);
-  // Strip volatiles from any concatenated source (series often contains parens/dates already removed by slugify)
-  const base = tokens.join("-").replace(/-(std|xl|s|m|l|reg-[a-z]{2}|\d{8}|\d+(?:cm|mm|in))\b/g, "");
-  return base.replace(/-+/g, "-").replace(/^-+|-+$/g, "");
-}
-
 function titleFromSlug(slug) {
   return String(slug || "")
     .split("-")
@@ -73,7 +49,7 @@
 // Parse path → industry/category/company/line/section/locale
 function parsePath(absPath) {
   const rel = toPosix(path.relative(ARCHIVES_BASE, absPath));
-  const parts = rel.split("/"); // e.g. ["collectables","designer-toys","pop-mart","the-monsters","products","foo.json"]
+  const parts = rel.split("/");
   const file = parts.at(-1);
   let section, line, company, category, industry, locale = "en";
 
@@ -106,7 +82,6 @@
 }
 
 function buildUrl({ industry, category, company, line, section, slug }) {
-  // Legacy hierarchical path (still used for hub pages)
   return `/archives/${industry}/${category}/${company}/${line}/${section}/${slug}/`;
 }
 
@@ -133,68 +108,36 @@
     line,     lineSlug,
     section,  locale,
 
-    // paths + provenance
     __source: toPosix(absPath),
     __rel: toPosix(path.relative(ARCHIVES_BASE, absPath)),
 
-    // products
     product_id: productId,
     productSlug: slugify(productId),
-    // characters
     name: raw.name ?? null,
     charSlug: slugify(characterId),
-    // series
     seriesSlug: slugify(seriesId),
     title: raw.title ?? raw.name ?? productId,
 
-    // passthrough
     ...raw,
   };
 
-  // Precompute URLs (handy in templates)
   if (section === "products") {
-<<<<<<< HEAD
     let slugCanonical = slugCanonicalProduct(raw);
-    if (!slugCanonical || slugCanonical === 'item') slugCanonical = data.productSlug;
+    if (!slugCanonical || slugCanonical === "item") slugCanonical = data.productSlug;
     data.slugCanonical = slugCanonical;
     data.canonicalUrl = `/archives/product/${slugCanonical}/`;
-    data.slugAliases = Array.from(new Set([data.productSlug])).filter(s => s !== slugCanonical);
-    data.legacyPaths = [buildUrl({
-      industry: industrySlug, category: categorySlug, company: companySlug,
-      line: lineSlug, section: "products", slug: data.productSlug,
-    })];
-    data.urlLegacy = data.legacyPaths[0];
-=======
-    // Compute canonical slug (short) and preserve legacy/aliases
-    const canon = canonicalProductSlug({
-      brand: raw.brand,
-      company: companySlug,
-      line: raw.line || line,
-      lineSlug,
-      character: raw.character || raw.char || raw.name,
-      charSlug: data.charSlug,
-      series: raw.series,
-      product_title: raw.product_title,
-      title: raw.title,
-      product_id: data.product_id,
-      form: raw.form,
-    });
-
-    data.slugCanonical = canon || data.productSlug;
-    data.canonicalUrl = `/archives/product/${data.slugCanonical}/`;
-    // Legacy long route (kept for references that still use it)
+
+    // Aliases and legacy path handling
+    const aliasSet = new Set();
+    if (data.productSlug && data.productSlug !== data.slugCanonical) aliasSet.add(data.productSlug);
+    if (Array.isArray(raw.slugAliases)) raw.slugAliases.forEach((s)=> s && aliasSet.add(slugify(s)));
+    data.slugAliases = Array.from(aliasSet);
+
     data.urlLegacy = buildUrl({
       industry: industrySlug, category: categorySlug, company: companySlug,
       line: lineSlug, section: "products", slug: data.productSlug,
     });
-    const aliasSet = new Set();
-    if (data.productSlug && data.productSlug !== data.slugCanonical) aliasSet.add(data.productSlug);
-    // Accept optional aliases embedded in JSON files in future
-    if (Array.isArray(raw.slugAliases)) raw.slugAliases.forEach((s)=> s && aliasSet.add(slugify(s)));
-    data.slugAliases = Array.from(aliasSet);
-    // Aliases and legacy deep path collection
     data.legacyPaths = [data.urlLegacy, ...data.slugAliases.map((a)=> `/archives/product/${a}/`)];
->>>>>>> 0d3e0c60
   } else if (section === "characters") {
     data.canonicalUrl = `/archives/character/${data.charSlug}/`;
     data.urlLegacy = buildUrl({
@@ -209,7 +152,6 @@
     });
   }
 
-  // Also useful for headings
   data.lineTitle    = titleFromSlug(line);
   data.companyTitle = titleFromSlug(company);
   data.categoryTitle= titleFromSlug(category);
@@ -219,7 +161,6 @@
 }
 
 function aggregateCompanies(items) {
-  // company key = `${industry}/${category}/${company}`
   const map = new Map();
   for (const it of items) {
     const d = it.data;
@@ -231,7 +172,7 @@
         category: d.category, categorySlug: d.categorySlug,
         company:  d.company,  companySlug:  d.companySlug,
         companyTitle: d.companyTitle,
-        lines: new Map(), // lineSlug -> { lineSlug, lineTitle }
+        lines: new Map(),
       });
     }
     const comp = map.get(key);
@@ -253,7 +194,6 @@
   const files = walkJsonFiles(ARCHIVES_BASE);
   const normalized = files
     .map(normalizeData)
-    // keep only known sections (guard against stray JSON)
     .filter((it) => TYPES.includes(it.data.section));
 
   const archiveProducts   = normalized.filter((it) => it.data.section === "products");
@@ -274,12 +214,10 @@
   const archiveCharactersEn = uniqueBy(archiveCharacters.filter(x => x.data.locale === 'en'), 'charSlug');
   const archiveSeriesEn     = uniqueBy(archiveSeries.filter(x => x.data.locale === 'en'), 'seriesSlug');
 
-  // Stable, non-dynamic collection names
   eleventyConfig.addCollection("archiveProducts",   () => archiveProducts);
   eleventyConfig.addCollection("archiveCharacters", () => archiveCharacters);
   eleventyConfig.addCollection("archiveSeries",     () => archiveSeries);
 
-  // Useful filters for scoping in templates
   eleventyConfig.addFilter("byLine",     (arr, lineSlug)     => (arr ?? []).filter((x) => x.data.lineSlug === slugify(lineSlug)));
   eleventyConfig.addFilter("byCompany",  (arr, companySlug)  => (arr ?? []).filter((x) => x.data.companySlug === slugify(companySlug)));
   eleventyConfig.addFilter("byLocale",   (arr, locale)       => (arr ?? []).filter((x) => x.data.locale === (locale || "en")));
@@ -289,13 +227,12 @@
     return out;
   });
 
-  // Global data for hub pages/navigation
   const companies = aggregateCompanies(normalized);
   const linesFlat = normalized
     .map((it) => ({
       industry: it.data.industry, industrySlug: it.data.industrySlug,
       category: it.data.category, categorySlug: it.data.categorySlug,
-      company:  it.data.company,  companySlug: it.data.companySlug,
+      company:  it.data.company,  companySlug:  it.data.companySlug,
       line:     it.data.line,     lineSlug:    it.data.lineSlug,
       lineTitle:it.data.lineTitle,
     }))
@@ -305,7 +242,6 @@
   if (typeof eleventyConfig.addGlobalData === "function") {
     eleventyConfig.addGlobalData("archiveCompanies", companies);
     eleventyConfig.addGlobalData("archiveLines", linesFlat);
-    // Expose raw normalized collections for easy pagination in templates
     eleventyConfig.addGlobalData("archiveAllProducts", archiveProducts);
     eleventyConfig.addGlobalData("archiveAllCharacters", archiveCharacters);
     eleventyConfig.addGlobalData("archiveAllSeries", archiveSeries);
@@ -314,10 +250,9 @@
     eleventyConfig.addGlobalData("archiveSeriesEn", archiveSeriesEn);
   }
 
-  // Nice to have for debugging
   console.log(`🗂  Archives loaded from "${ARCHIVES_BASE}": ${normalized.length} items (${archiveProducts.length} products, ${archiveCharacters.length} characters, ${archiveSeries.length} series)`);
 
-  // Emit reports + collision handling (post-load; safe to compute once)
+  // Collision handling
   const collisions = new Map();
   const canonIndex = new Map();
   for (const it of archiveProducts) {
@@ -330,14 +265,12 @@
     }
   }
 
-  // Resolve collisions deterministically: append -v2, -v3 ...
   for (const [slug, items] of collisions.entries()) {
     let counter = 2;
     for (const it of items) {
       const newSlug = `${slug}-v${counter++}`;
       it.data.slugCanonical = newSlug;
       it.data.canonicalUrl = `/archives/product/${newSlug}/`;
-      // Add previous slug as alias
       const s = new Set(it.data.slugAliases || []);
       s.add(slug);
       it.data.slugAliases = Array.from(s);
@@ -345,7 +278,6 @@
     }
   }
 
-  // Attach to global data for generators and validators
   eleventyConfig.addGlobalData("archiveProductMap", archiveProducts.map(p => ({
     id: p.data.product_id,
     title: p.data.title || p.data.product_title || p.data.product_id,
