--- conflicted
+++ resolved
@@ -78,27 +78,6 @@
   return toStr(str).toUpperCase();
 }
 
-<<<<<<< HEAD
-function money(code = '', value = 0) {
-  const amount = Number(value);
-  if (Number.isNaN(amount)) return '';
-  return `${String(code).toUpperCase()} ${amount.toFixed(2)}`;
-}
-
-function yesNo(bool) {
-  return bool ? 'Yes' : 'No';
-}
-
-function humanDate(iso = '') {
-  if (!iso) return '';
-  const dt = DateTime.fromISO(String(iso), { zone: 'utc' });
-  if (!dt.isValid) return '';
-  return `<time datetime="${iso}">${dt.toISODate()}</time>`;
-}
-
-function titleizeSlug(str = '') {
-  return String(str)
-=======
 /** Format currency code and value */
 function money(code = '', value = 0) {
   const num = Number(value);
@@ -124,15 +103,12 @@
 /** Title-case a slug */
 function titleizeSlug(str = '') {
   return toStr(str)
->>>>>>> f03b162f
     .split('-')
     .filter(Boolean)
     .map(s => s.charAt(0).toUpperCase() + s.slice(1))
     .join(' ');
 }
 
-<<<<<<< HEAD
-=======
 /** Extract hostname from URL */
 function hostname(url = '') {
   try {
@@ -142,7 +118,6 @@
   }
 }
 
->>>>>>> f03b162f
 /**
  * Load provenance entries from a JSONL file reference.
  * @param {string} ref - provenance_ref path stored on product data
@@ -216,9 +191,6 @@
   yesNo,
   humanDate,
   titleizeSlug,
-<<<<<<< HEAD
-=======
   hostname,
->>>>>>> f03b162f
   provenanceSources
 };