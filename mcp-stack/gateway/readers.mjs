import { fetch } from "undici";
import { loadConfig } from "./config.mjs";
// Prefer the local gateway implementation to keep container builds self-contained.
import { htmlToMarkdown } from "./lib/webToMd.js";
import { assertAllowed } from "./lib/host-allowlist.mjs";
import { resolveSidecar } from "../sidecars/resolver.mjs";

function normUrl(u) {
  try {
    const url = new URL(u);
    return url.toString();
  } catch {
    const url = new URL(`https://${u}`);
    return url.toString();
  }
}

function isCloudflare(headers, body, status) {
  const h = Object.fromEntries(
    Object.entries(headers || {}).map(([k, v]) => [String(k).toLowerCase(), String(v)])
  );
  if (h["server"]?.toLowerCase() === "cloudflare") return true;
  const txt = typeof body === "string" ? body : "";
  if (/__cf_bm|Just a moment|cf-mitigated:\s*challenge|\/cdn-cgi\/challenge-platform\//i.test(txt)) return true;
  if (status && [401,403,429].includes(Number(status))) return true;
  return false;
}

async function directFetch(url, { headers }) {
  const res = await fetch(url, {
    method: "GET",
    headers: { "user-agent": UA, "accept-language": "en-US,en;q=0.9", ...(headers || {}) },
    redirect: "follow",
    signal: AbortSignal.timeout(60_000),
  });
  const buf = Buffer.from(await res.arrayBuffer());
  const text = buf.toString("utf8");
  return {
    ok: res.ok,
    status: res.status,
    url: res.url,
    headers: Object.fromEntries(res.headers.entries()),
    body: text,
    bytes: buf.length,
  };
}

async function flareFetch(url, { headers, base }) {
  const baseUrl = base || process.env.FLARESOLVERR_URL;
  if (!baseUrl) throw new Error("flaresolverr_not_configured");
  const res = await fetch(new URL("/v1", baseUrl).toString(), {
    method: "POST",
    headers: { "content-type": "application/json" },
    body: JSON.stringify({ cmd: "request.get", url, maxTimeout: 60_000, headers: { "user-agent": UA, ...(headers || {}) } }),
    signal: AbortSignal.timeout(75_000),
  });
  if (!res.ok) throw new Error(`flaresolverr_bad_status:${res.status}`);
  const json = await res.json();
  const sol = json.solution || {};
  return {
    ok: true,
    status: Number(sol.status || 200),
    url: sol.url || url,
    headers: sol.headers || {},
    body: sol.response || "",
    bytes: Buffer.byteLength(sol.response || ""),
  };
}

const UA =
  "Mozilla/5.0 (Windows NT 10.0; Win64; x64) AppleWebKit/537.36 (KHTML, like Gecko) Chrome/120.0.0.0 Safari/537.36";

export async function readWeb(inputUrl, opts = {}) {
  const url = normUrl(inputUrl);
<<<<<<< HEAD
  assertAllowed(url);
=======
  enforceAllowlist(url);
>>>>>>> 1bbc7e98
  let last;
  // Try direct first
  last = await directFetch(url, opts).catch((e) => ({ ok: false, error: String(e) }));
  if (last.ok && !isCloudflare(last.headers, last.body, last.status)) {
    const md = htmlToMarkdown(last.body, last.url);
    return { ok: true, url: last.url, status: last.status, contentType: last.headers?.["content-type"], md, bytes: last.bytes, mode: "direct" };
  }
  // If CF hinted, auto-discover FlareSolverr (env or DNS) and try it
  const flareSidecar = resolveSidecar("flaresolverr");
  const flareBase = await discoverFlareBase(flareSidecar?.url).catch(()=>null);
  if (flareBase || process.env.FLARESOLVERR_URL) {
    const via = await flareFetch(url, { ...opts, base: flareBase || process.env.FLARESOLVERR_URL }).catch((e) => ({ ok: false, error: String(e) }));
    if (via.ok) {
      const md = htmlToMarkdown(via.body, via.url);
      return { ok: true, url: via.url, status: via.status, contentType: via.headers?.["content-type"], md, bytes: via.bytes, mode: "flaresolverr" };
    }
    return { ok: false, url, error: via.error || "flaresolverr_failed", mode: "flaresolverr" };
  }
  return { ok: false, url, error: last.error || "cloudflare_challenge", mode: "degraded" };
}

export async function screenshotUrl(inputUrl, opts = {}) {
  const url = normUrl(inputUrl);
  assertAllowed(url);
  let chromium;
  try {
    // Prefer full playwright if available
    ({ chromium } = await import("playwright"));
  } catch {
    try { ({ chromium } = await import("@playwright/test")); } catch {}
  }
  if (!chromium) return { ok: false, url, error: "playwright_not_available" };
  const browser = await chromium.launch({ headless: true });
  try {
    const ctx = await browser.newContext({ userAgent: UA, viewport: { width: 1280, height: 800 } });
    const page = await ctx.newPage();
    await page.goto(url, { waitUntil: "domcontentloaded", timeout: 60_000 });
    const buf = await page.screenshot({ fullPage: true, type: "png" });
    return { ok: true, url: page.url(), bytes: buf.length, mime: "image/png", base64: buf.toString("base64"), mode: "playwright" };
  } finally {
    await browser.close();
  }
}

async function discoverFlareBase(candidate) {
  const base = candidate || process.env.FLARESOLVERR_URL || "http://flaresolverr:8191";
  // Try a very quick probe to see if something is listening; many containers respond 404 on '/'
  const url = new URL("/", base).toString();
  try {
    const res = await fetch(url, { method: "GET", signal: AbortSignal.timeout(1500) });
    if (res.status >= 200 && res.status < 500) return base; // something is there
  } catch {}
  // Try POST /v1 with a harmless command expecting 200/4xx
  try {
    const res = await fetch(new URL("/v1", base).toString(), {
      method: "POST",
      headers: { "content-type": "application/json" },
      body: JSON.stringify({ cmd: "sessions.list" }) ,
      signal: AbortSignal.timeout(1500),
    });
    if (res.status >= 200 && res.status < 500) return base;
  } catch {}
  throw new Error("flaresolverr_unreachable");
}

// --- CI egress control ---
function enforceAllowlist(inputUrl) {
  const cfg = loadConfig();
  if (!cfg.CI) return; // Only enforced in CI
  const host = new URL(inputUrl).hostname.toLowerCase();
  if (!cfg.HOST_ALLOWLIST || cfg.HOST_ALLOWLIST.length === 0) return;
  if (!cfg.HOST_ALLOWLIST.includes(host)) {
    const err = new Error(`host_not_allowed_in_ci:${host}`);
    err.code = "HOST_BLOCKED";
    throw err;
  }
}<|MERGE_RESOLUTION|>--- conflicted
+++ resolved
@@ -72,11 +72,7 @@
 
 export async function readWeb(inputUrl, opts = {}) {
   const url = normUrl(inputUrl);
-<<<<<<< HEAD
   assertAllowed(url);
-=======
-  enforceAllowlist(url);
->>>>>>> 1bbc7e98
   let last;
   // Try direct first
   last = await directFetch(url, opts).catch((e) => ({ ok: false, error: String(e) }));
