--- conflicted
+++ resolved
@@ -15,16 +15,12 @@
     "prebuild": "node tools/lv-images/pipeline.mjs hydrate",
     "prebuild:offline": "node tools/lv-images/pipeline.mjs hydrate",
     "build": "npx @11ty/eleventy",
-<<<<<<< HEAD
     "build:offline": "node tools/build-offline.mjs",
     "verify:patches": "node tools/apply-patches.mjs --check",
-=======
     "build:offline": "node tools/lv-images/pipeline.mjs build-local-offline",
     "build-local-fullinternet": "node tools/lv-images/pipeline.mjs build-local-fullinternet",
     "build-local-offline": "node tools/lv-images/pipeline.mjs build-local-offline",
     "build-gitactions": "node tools/lv-images/pipeline.mjs build-gitactions",
-    "verify:patches": "patch-package --check",
->>>>>>> 2a731d9e
     "clean": "del-cli _site",
     "format:check": "dprint check -c dprint.json",
     "format": "dprint fmt -c dprint.json",
